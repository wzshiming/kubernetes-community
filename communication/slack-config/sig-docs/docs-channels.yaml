--- conflicted
+++ resolved
@@ -9,9 +9,6 @@
   - name: kubernetes-docs-ja
   - name: kubernetes-docs-ko
   - name: kubernetes-docs-pt
-<<<<<<< HEAD
   - name: kubernetes-docs-ru
-=======
   - name: kubernetes-docs-vi
->>>>>>> 7cd19957
   - name: kubernetes-docs-zh