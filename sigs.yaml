sigs:
- dir: sig-api-machinery
  name: API Machinery
  mission_statement: >
    Covers all aspects of API server, API registration and discovery, generic API
    CRUD semantics, admission control, encoding/decoding, conversion, defaulting,
    persistence layer (etcd), OpenAPI, CustomResourceDefinition, garbage collection,
    and client libraries.

  charter_link: charter.md
  label: api-machinery
  leadership:
    chairs:
    - github: deads2k
      name: David Eads
      company: Red Hat
    - github: fedebongio
      name: Federico Bongiovanni
      company: Google
    tech_leads:
    - github: deads2k
      name: David Eads
      company: Red Hat
    - github: lavalamp
      name: Daniel Smith
      company: Google
  meetings:
  - description: Kubebuilder and Controller Runtime Meeting
    day: Thursday
    time: "09:00"
    tz: PT (Pacific Time)
    frequency: biweekly
    archive_url: https://docs.google.com/document/d/1Ih-2cgg1bUrLwLVTB9tADlPcVdgnuMNBGbUl4D-0TIk/edit?usp=sharing
  - description: Regular SIG Meeting
    day: Wednesday
    time: "11:00"
    tz: PT (Pacific Time)
    frequency: biweekly
    url: https://zoom.us/my/apimachinery
    archive_url: https://goo.gl/0lbiM9
    recordings_url: https://www.youtube.com/playlist?list=PL69nYSiGNLP21oW3hbLyjjj4XhrwKxH2R
  contact:
    slack: sig-api-machinery
    mailing_list: https://groups.google.com/forum/#!forum/kubernetes-sig-api-machinery
    teams:
    - name: sig-api-machinery-api-reviews
      description: API Changes and Reviews (API Machinery APIs, NOT all APIs)
    - name: sig-api-machinery-bugs
      description: Bug Triage and Troubleshooting
    - name: sig-api-machinery-feature-requests
      description: Feature Requests
    - name: sig-api-machinery-misc
      description: General Discussion
    - name: sig-api-machinery-pr-reviews
      description: PR Reviews
    - name: sig-api-machinery-proposals
      description: Design Proposals
    - name: sig-api-machinery-test-failures
      description: Test Failures and Triage
  subprojects:
  - name: component-base
    owners:
    - https://raw.githubusercontent.com/kubernetes-sigs/legacyflag/master/OWNERS
    - https://raw.githubusercontent.com/kubernetes/component-base/master/OWNERS
    - https://raw.githubusercontent.com/kubernetes/kubernetes/master/staging/src/k8s.io/component-base/OWNERS
  - name: control-plane-features
    owners:
    - https://raw.githubusercontent.com/kubernetes-sigs/kube-storage-version-migrator/master/OWNERS
    - https://raw.githubusercontent.com/kubernetes/kubernetes/master/pkg/controller/garbagecollector/OWNERS
    - https://raw.githubusercontent.com/kubernetes/kubernetes/master/pkg/controller/namespace/OWNERS
    - https://raw.githubusercontent.com/kubernetes/kubernetes/master/pkg/controller/resourcequota/OWNERS
    - https://raw.githubusercontent.com/kubernetes/kubernetes/master/pkg/quota/v1/OWNERS
  - name: idl-schema-client-pipeline
    owners:
    - https://raw.githubusercontent.com/kubernetes-client/gen/master/OWNERS
    - https://raw.githubusercontent.com/kubernetes-sigs/structured-merge-diff/master/OWNERS
    - https://raw.githubusercontent.com/kubernetes/code-generator/master/OWNERS
    - https://raw.githubusercontent.com/kubernetes/gengo/master/OWNERS
    - https://raw.githubusercontent.com/kubernetes/kube-openapi/master/OWNERS
    - https://raw.githubusercontent.com/kubernetes/kubernetes/master/staging/src/k8s.io/code-generator/OWNERS
  - name: kubernetes-clients
    owners:
    - https://raw.githubusercontent.com/kubernetes-client/c/master/OWNERS
    - https://raw.githubusercontent.com/kubernetes-client/csharp/master/OWNERS
    - https://raw.githubusercontent.com/kubernetes-client/go-base/master/OWNERS
    - https://raw.githubusercontent.com/kubernetes-client/go/master/OWNERS
    - https://raw.githubusercontent.com/kubernetes-client/haskell/master/OWNERS
    - https://raw.githubusercontent.com/kubernetes-client/java/master/OWNERS
    - https://raw.githubusercontent.com/kubernetes-client/javascript/master/OWNERS
    - https://raw.githubusercontent.com/kubernetes-client/perl/master/OWNERS
    - https://raw.githubusercontent.com/kubernetes-client/python-base/master/OWNERS
    - https://raw.githubusercontent.com/kubernetes-client/python/master/OWNERS
    - https://raw.githubusercontent.com/kubernetes-client/ruby/master/OWNERS
    - https://raw.githubusercontent.com/kubernetes-sigs/clientgofix/master/OWNERS
    - https://raw.githubusercontent.com/kubernetes/client-go/master/OWNERS
    - https://raw.githubusercontent.com/kubernetes/kubernetes/master/staging/src/k8s.io/client-go/OWNERS
  - name: server-api-aggregation
    owners:
    - https://raw.githubusercontent.com/kubernetes/kube-aggregator/master/OWNERS
    - https://raw.githubusercontent.com/kubernetes/kubernetes/master/staging/src/k8s.io/kube-aggregator/OWNERS
  - name: server-binaries
    owners:
    - https://raw.githubusercontent.com/kubernetes/kubernetes/master/cmd/cloud-controller-manager/OWNERS
    - https://raw.githubusercontent.com/kubernetes/kubernetes/master/cmd/controller-manager/OWNERS
    - https://raw.githubusercontent.com/kubernetes/kubernetes/master/cmd/kube-apiserver/OWNERS
    - https://raw.githubusercontent.com/kubernetes/kubernetes/master/cmd/kube-controller-manager/OWNERS
    - https://raw.githubusercontent.com/kubernetes/kubernetes/master/pkg/kubeapiserver/OWNERS
    - https://raw.githubusercontent.com/kubernetes/kubernetes/master/pkg/master/OWNERS
  - name: server-crd
    owners:
    - https://raw.githubusercontent.com/kubernetes/apiextensions-apiserver/master/OWNERS
    - https://raw.githubusercontent.com/kubernetes/kubernetes/master/staging/src/k8s.io/apiextensions-apiserver/OWNERS
  - name: server-frameworks
    owners:
    - https://raw.githubusercontent.com/kubernetes/apiserver/master/OWNERS
    - https://raw.githubusercontent.com/kubernetes/controller-manager/master/OWNERS
    - https://raw.githubusercontent.com/kubernetes/kubernetes/master/staging/src/k8s.io/apiserver/OWNERS
    - https://raw.githubusercontent.com/kubernetes/kubernetes/master/staging/src/k8s.io/controller-manager/OWNERS
  - name: server-sdk
    contact:
      mailing_list: https://groups.google.com/forum/#!forum/kubebuilder
    owners:
    - https://raw.githubusercontent.com/kubernetes-sigs/apiserver-builder-alpha/master/OWNERS
    - https://raw.githubusercontent.com/kubernetes-sigs/apiserver-runtime/master/OWNERS
    - https://raw.githubusercontent.com/kubernetes-sigs/controller-runtime/master/OWNERS
    - https://raw.githubusercontent.com/kubernetes-sigs/controller-tools/master/OWNERS
    - https://raw.githubusercontent.com/kubernetes-sigs/kubebuilder-declarative-pattern/master/OWNERS
    - https://raw.githubusercontent.com/kubernetes-sigs/kubebuilder-release-tools/master/OWNERS
    - https://raw.githubusercontent.com/kubernetes-sigs/kubebuilder/master/OWNERS
    - https://raw.githubusercontent.com/kubernetes/kubernetes/master/staging/src/k8s.io/sample-apiserver/OWNERS
    - https://raw.githubusercontent.com/kubernetes/kubernetes/master/staging/src/k8s.io/sample-controller/OWNERS
    - https://raw.githubusercontent.com/kubernetes/sample-apiserver/master/OWNERS
    - https://raw.githubusercontent.com/kubernetes/sample-controller/master/OWNERS
  - name: universal-machinery
    owners:
    - https://raw.githubusercontent.com/kubernetes/apimachinery/master/OWNERS
    - https://raw.githubusercontent.com/kubernetes/kubernetes/master/staging/src/k8s.io/apimachinery/OWNERS
  - name: yaml
    owners:
    - https://raw.githubusercontent.com/kubernetes-sigs/yaml/master/OWNERS
- dir: sig-apps
  name: Apps
  mission_statement: >
    Covers deploying and operating applications in Kubernetes. We focus on the developer
    and devops experience of running applications in Kubernetes. We discuss how to
    define and run apps in Kubernetes, demo relevant tools and projects, and discuss
    areas of friction that can lead to suggesting improvements or feature requests.

  charter_link: charter.md
  label: apps
  leadership:
    chairs:
    - github: janetkuo
      name: Janet Kuo
      company: Google
    - github: kow3ns
      name: Kenneth Owens
      company: Brex
    - github: mattfarina
      name: Matt Farina
      company: Rancher Labs
    - github: prydonius
      name: Adnan Abdulhussein
      company: Brex
  meetings:
  - description: Regular SIG Meeting
    day: Monday
    time: "9:00"
    tz: PT (Pacific Time)
    frequency: biweekly
    url: https://zoom.us/j/739385290
    archive_url: https://docs.google.com/document/d/1LZLBGW2wRDwAfdBNHJjFfk9CFoyZPcIYGWU7R1PQ3ng/edit#
    recordings_url: https://www.youtube.com/playlist?list=PL69nYSiGNLP2LMq7vznITnpd2Fk1YIZF3
  contact:
    slack: sig-apps
    mailing_list: https://groups.google.com/forum/#!forum/kubernetes-sig-apps
    teams:
    - name: sig-apps-api-reviews
      description: API Changes and Reviews
    - name: sig-apps-bugs
      description: Bug Triage and Troubleshooting
    - name: sig-apps-feature-requests
      description: Feature Requests
    - name: sig-apps-misc
      description: General Discussion
    - name: sig-apps-pr-reviews
      description: PR Reviews
    - name: sig-apps-proposals
      description: Design Proposals
    - name: sig-apps-test-failures
      description: Test Failures and Triage
  subprojects:
  - name: application
    description: Application metadata descriptor CRD
    owners:
    - https://raw.githubusercontent.com/kubernetes-sigs/application/master/OWNERS
  - name: examples
    owners:
    - https://raw.githubusercontent.com/kubernetes/examples/master/OWNERS
  - name: execution-hook
    owners:
    - https://raw.githubusercontent.com/kubernetes-sigs/execution-hook/master/OWNERS
  - name: kompose
    contact:
      slack: kompose
    owners:
    - https://raw.githubusercontent.com/kubernetes/kompose/master/OWNERS
  - name: workloads-api
    description: The core workloads API, which is composed of the CronJob, DaemonSet,
      Deployment, Job, ReplicaSet, ReplicationController, and StatefulSet kinds
    owners:
    - https://raw.githubusercontent.com/kubernetes/kubernetes/master/pkg/apis/apps/OWNERS
    - https://raw.githubusercontent.com/kubernetes/kubernetes/master/pkg/apis/batch/OWNERS
    - https://raw.githubusercontent.com/kubernetes/kubernetes/master/pkg/apis/core/v1/OWNERS
    - https://raw.githubusercontent.com/kubernetes/kubernetes/master/pkg/apis/extensions/OWNERS
    - https://raw.githubusercontent.com/kubernetes/kubernetes/master/pkg/controller/cronjob/OWNERS
    - https://raw.githubusercontent.com/kubernetes/kubernetes/master/pkg/controller/daemon/OWNERS
    - https://raw.githubusercontent.com/kubernetes/kubernetes/master/pkg/controller/deployment/OWNERS
    - https://raw.githubusercontent.com/kubernetes/kubernetes/master/pkg/controller/disruption/OWNERS
    - https://raw.githubusercontent.com/kubernetes/kubernetes/master/pkg/controller/history/OWNERS
    - https://raw.githubusercontent.com/kubernetes/kubernetes/master/pkg/controller/job/OWNERS
    - https://raw.githubusercontent.com/kubernetes/kubernetes/master/pkg/controller/replicaset/OWNERS
    - https://raw.githubusercontent.com/kubernetes/kubernetes/master/pkg/controller/replication/OWNERS
    - https://raw.githubusercontent.com/kubernetes/kubernetes/master/pkg/controller/statefulset/OWNERS
    - https://raw.githubusercontent.com/kubernetes/kubernetes/master/pkg/registry/apps/OWNERS
    - https://raw.githubusercontent.com/kubernetes/kubernetes/master/pkg/registry/batch/OWNERS
    - https://raw.githubusercontent.com/kubernetes/kubernetes/master/pkg/registry/extensions/OWNERS
    - https://raw.githubusercontent.com/kubernetes/kubernetes/master/staging/src/k8s.io/api/apps/OWNERS
    - https://raw.githubusercontent.com/kubernetes/kubernetes/master/staging/src/k8s.io/api/batch/OWNERS
    - https://raw.githubusercontent.com/kubernetes/kubernetes/master/staging/src/k8s.io/api/core/v1/OWNERS
    - https://raw.githubusercontent.com/kubernetes/kubernetes/master/staging/src/k8s.io/api/extensions/OWNERS
    - https://raw.githubusercontent.com/kubernetes/kubernetes/master/test/e2e/apps/OWNERS
    - https://raw.githubusercontent.com/kubernetes/kubernetes/master/test/integration/daemonset/OWNERS
    - https://raw.githubusercontent.com/kubernetes/kubernetes/master/test/integration/deployment/OWNERS
- dir: sig-architecture
  name: Architecture
  mission_statement: >
    The Architecture SIG maintains and evolves the design principles of Kubernetes,
    and provides a consistent body of expertise necessary to ensure architectural
    consistency over time.

  charter_link: charter.md
  label: architecture
  leadership:
    chairs:
    - github: derekwaynecarr
      name: Derek Carr
      company: Red Hat
    - github: dims
      name: Davanum Srinivas
      company: VMware
    - github: johnbelamaric
      name: John Belamaric
      company: Google
  meetings:
  - description: Enhancements Subproject Meeting
    day: Tuesday
    time: "8:30"
    tz: PT (Pacific Time)
    frequency: biweekly
    url: https://zoom.us/j/95357819945
    archive_url: https://bit.ly/k8s-enhancements-agenda
    recordings_url: TBD
  - description: Production Readiness Office Hours
    day: Wednesday
    time: "12:00"
    tz: PT (Pacific Time)
    frequency: biweekly
    url: https://zoom.us/j/482444151
    archive_url: https://docs.google.com/document/d/10QkXwiZfBL7wBKHHFslooXvGDKHA75jkkgiIXuKFryM/edit?usp=sharing
    recordings_url: https://www.youtube.com/playlist?list=PL69nYSiGNLP2m6198LaLN6YahX7EEac5g
  - description: Regular SIG Meeting
    day: Thursday
    time: "19:00"
    tz: UTC
    frequency: biweekly
    url: https://zoom.us/j/845605479
    archive_url: https://docs.google.com/document/d/1BlmHq5uPyBUDlppYqAAzslVbAO8hilgjqZUTaNXUhKM/edit
    recordings_url: https://www.youtube.com/playlist?list=PL69nYSiGNLP2m6198LaLN6YahX7EEac5g
  - description: code organization Office Hours
    day: Thursday
    time: "14:00"
    tz: PT (Pacific Time)
    frequency: biweekly
    url: https://zoom.us/j/159990793
    archive_url: https://docs.google.com/document/d/1HtTI0rJEGP_MSf6eO87aCmx_tzpovPAAg7U2Zxwm8FE/edit#
    recordings_url: https://www.youtube.com/playlist?list=PL69nYSiGNLP03VEluzh0wpSRPzgve8kI5
  - description: conformance office Hours
    day: Tuesday
    time: "19:00"
    tz: UTC
    frequency: biweekly
    url: https://zoom.us/j/427337923
    archive_url: https://docs.google.com/document/d/1W31nXh9RYAb_VaYkwuPLd1hFxuRX3iU0DmaQ4lkCsX8/edit#
    recordings_url: https://www.youtube.com/playlist?list=PL69nYSiGNLP2m6198LaLN6YahX7EEac5g
  contact:
    slack: sig-architecture
    mailing_list: https://groups.google.com/forum/#!forum/kubernetes-sig-architecture
    teams:
    - name: sig-architecture-api-reviews
      description: API Changes and Reviews
    - name: sig-architecture-bugs
      description: Bug Triage and Troubleshooting
    - name: sig-architecture-feature-requests
      description: Feature Requests
    - name: sig-architecture-misc-use-only-as-a-last-resort
      description: General Discussion
    - name: sig-architecture-pr-reviews
      description: PR Reviews
    - name: sig-architecture-proposals
      description: Design Proposals
    - name: sig-architecture-test-failures
      description: Test Failures and Triage
  subprojects:
  - name: architecture-and-api-governance
    description: '[Described below](#architecture-and-api-governance)'
    owners:
    - https://raw.githubusercontent.com/kubernetes/api/master/OWNERS
    - https://raw.githubusercontent.com/kubernetes/community/master/contributors/design-proposals/architecture/OWNERS
    - https://raw.githubusercontent.com/kubernetes/kubernetes/master/staging/src/k8s.io/api/OWNERS
  - name: code-organization
    description: '[Described below](#code-organization)'
    contact:
      slack: k8s-code-organization
    owners:
    - https://raw.githubusercontent.com/kubernetes/kubernetes/master/staging/OWNERS
    - https://raw.githubusercontent.com/kubernetes/kubernetes/master/third_party/OWNERS
    - https://raw.githubusercontent.com/kubernetes/kubernetes/master/vendor/OWNERS
    - https://raw.githubusercontent.com/kubernetes/utils/master/OWNERS
  - name: conformance-definition
    description: '[Described below](#conformance-definition)'
    contact:
      slack: k8s-conformance
      teams:
      - name: cncf-conformance-wg
    owners:
    - https://raw.githubusercontent.com/kubernetes/kubernetes/master/test/conformance/OWNERS
    - https://raw.githubusercontent.com/kubernetes/kubernetes/master/test/conformance/testdata/OWNERS
  - name: enhancements
    description: '[Described below](#enhancements)'
    contact:
      slack: enhancements
    owners:
    - https://raw.githubusercontent.com/kubernetes/enhancements/master/OWNERS
  - name: production-readiness
    description: '[Described below](#production-readiness)'
    contact:
      slack: prod-readiness
    owners:
    - https://raw.githubusercontent.com/kubernetes/community/master/sig-architecture/OWNERS
- dir: sig-auth
  name: Auth
  mission_statement: >
    Covers improvements to Kubernetes authorization, authentication, and cluster security
    policy.


    "All I want is a secure system where it's easy to do anything I want. Is that
    so much to ask?" - [xkcd](https://xkcd.com/2044 "xkcd")

  charter_link: charter.md
  label: auth
  leadership:
    chairs:
    - github: enj
      name: Mo Khan
      company: VMware
    - github: mikedanese
      name: Mike Danese
      company: Google
    - github: tallclair
      name: Tim Allclair
      company: Google
    tech_leads:
    - github: deads2k
      name: David Eads
      company: Red Hat
    - github: liggitt
      name: Jordan Liggitt
      company: Google
    - github: mikedanese
      name: Mike Danese
      company: Google
    emeritus_leads:
    - github: ericchiang
      name: Eric Chiang
    - github: erictune
      name: Eric Tune
  meetings:
  - description: Regular SIG Meeting
    day: Wednesday
    time: "11:00"
    tz: PT (Pacific Time)
    frequency: biweekly
    url: https://zoom.us/j/264572674
    archive_url: https://docs.google.com/document/d/1woLGRoONE3EBVx-wTb4pvp4CI7tmLZ6lS26VTbosLKM/edit#
    recordings_url: https://www.youtube.com/playlist?list=PL69nYSiGNLP0VMOZ-V7-5AchXTHAQFzJw
  contact:
    slack: sig-auth
    mailing_list: https://groups.google.com/forum/#!forum/kubernetes-sig-auth
    teams:
    - name: sig-auth-api-reviews
      description: API Changes and Reviews
    - name: sig-auth-bugs
      description: Bug Triage and Troubleshooting
    - name: sig-auth-feature-requests
      description: Feature Requests
    - name: sig-auth-misc
      description: General Discussion
    - name: sig-auth-pr-reviews
      description: PR Reviews
    - name: sig-auth-proposals
      description: Design Proposals
    - name: sig-auth-test-failures
      description: Test Failures and Triage
  subprojects:
  - name: audit-logging
    description: |
      Kubernetes API support for audit logging.
    owners:
    - https://raw.githubusercontent.com/kubernetes/kubernetes/master/staging/src/k8s.io/api/auditregistration/OWNERS
    - https://raw.githubusercontent.com/kubernetes/kubernetes/master/staging/src/k8s.io/apiserver/pkg/apis/audit/OWNERS
    - https://raw.githubusercontent.com/kubernetes/kubernetes/master/staging/src/k8s.io/apiserver/pkg/audit/OWNERS
    - https://raw.githubusercontent.com/kubernetes/kubernetes/master/staging/src/k8s.io/apiserver/plugin/pkg/audit/OWNERS
  - name: authenticators
    description: |
      Kubernetes API support for authentication.
    owners:
    - https://raw.githubusercontent.com/kubernetes/kubernetes/master/pkg/apis/authentication/OWNERS
    - https://raw.githubusercontent.com/kubernetes/kubernetes/master/pkg/kubeapiserver/authenticator/OWNERS
    - https://raw.githubusercontent.com/kubernetes/kubernetes/master/pkg/registry/authentication/OWNERS
    - https://raw.githubusercontent.com/kubernetes/kubernetes/master/plugin/pkg/auth/authenticator/OWNERS
    - https://raw.githubusercontent.com/kubernetes/kubernetes/master/staging/src/k8s.io/api/authentication/OWNERS
    - https://raw.githubusercontent.com/kubernetes/kubernetes/master/staging/src/k8s.io/apiserver/pkg/authentication/OWNERS
    - https://raw.githubusercontent.com/kubernetes/kubernetes/master/staging/src/k8s.io/apiserver/plugin/pkg/authenticator/OWNERS
    - https://raw.githubusercontent.com/kubernetes/kubernetes/master/staging/src/k8s.io/client-go/kubernetes/typed/authentication/OWNERS
    - https://raw.githubusercontent.com/kubernetes/kubernetes/master/staging/src/k8s.io/client-go/listers/authentication/OWNERS
    - https://raw.githubusercontent.com/kubernetes/kubernetes/master/staging/src/k8s.io/client-go/pkg/apis/clientauthentication/OWNERS
    - https://raw.githubusercontent.com/kubernetes/kubernetes/master/staging/src/k8s.io/client-go/plugin/pkg/client/auth/OWNERS
    - https://raw.githubusercontent.com/kubernetes/kubernetes/master/staging/src/k8s.io/client-go/tools/auth/OWNERS
  - name: authorizers
    description: |
      Kubernetes API support for authorization.
    owners:
    - https://raw.githubusercontent.com/kubernetes/kubernetes/master/pkg/apis/authorization/OWNERS
    - https://raw.githubusercontent.com/kubernetes/kubernetes/master/pkg/apis/rbac/OWNERS
    - https://raw.githubusercontent.com/kubernetes/kubernetes/master/pkg/kubeapiserver/authorizer/OWNERS
    - https://raw.githubusercontent.com/kubernetes/kubernetes/master/pkg/kubectl/cmd/auth/OWNERS
    - https://raw.githubusercontent.com/kubernetes/kubernetes/master/pkg/registry/authorization/OWNERS
    - https://raw.githubusercontent.com/kubernetes/kubernetes/master/pkg/registry/rbac/OWNERS
    - https://raw.githubusercontent.com/kubernetes/kubernetes/master/plugin/pkg/auth/authorizer/OWNERS
    - https://raw.githubusercontent.com/kubernetes/kubernetes/master/staging/src/k8s.io/api/authorization/OWNERS
    - https://raw.githubusercontent.com/kubernetes/kubernetes/master/staging/src/k8s.io/api/rbac/OWNERS
    - https://raw.githubusercontent.com/kubernetes/kubernetes/master/staging/src/k8s.io/apiserver/pkg/authorization/OWNERS
    - https://raw.githubusercontent.com/kubernetes/kubernetes/master/staging/src/k8s.io/apiserver/plugin/pkg/authorizer/OWNERS
    - https://raw.githubusercontent.com/kubernetes/kubernetes/master/staging/src/k8s.io/client-go/kubernetes/typed/authorization/OWNERS
    - https://raw.githubusercontent.com/kubernetes/kubernetes/master/staging/src/k8s.io/client-go/kubernetes/typed/rbac/OWNERS
    - https://raw.githubusercontent.com/kubernetes/kubernetes/master/staging/src/k8s.io/client-go/listers/authorization/OWNERS
    - https://raw.githubusercontent.com/kubernetes/kubernetes/master/staging/src/k8s.io/client-go/listers/rbac/OWNERS
  - name: certificates
    description: |
      Certificates APIs and client infrastructure to support PKI.
    owners:
    - https://raw.githubusercontent.com/kubernetes/kubernetes/master/pkg/apis/certificates/OWNERS
    - https://raw.githubusercontent.com/kubernetes/kubernetes/master/pkg/controller/certificates/OWNERS
    - https://raw.githubusercontent.com/kubernetes/kubernetes/master/pkg/registry/certificates/OWNERS
    - https://raw.githubusercontent.com/kubernetes/kubernetes/master/staging/src/k8s.io/apiserver/pkg/authentication/request/x509/OWNERS
    - https://raw.githubusercontent.com/kubernetes/kubernetes/master/staging/src/k8s.io/client-go/util/cert/OWNERS
    - https://raw.githubusercontent.com/kubernetes/kubernetes/master/staging/src/k8s.io/client-go/util/certificate/OWNERS
  - name: encryption-at-rest
    description: |
      API storage support for storing data encrypted at rest in etcd.
    owners:
    - https://raw.githubusercontent.com/kubernetes/kubernetes/master/staging/src/k8s.io/apiserver/pkg/server/options/encryptionconfig/OWNERS
    - https://raw.githubusercontent.com/kubernetes/kubernetes/master/staging/src/k8s.io/apiserver/pkg/storage/value/encrypt/OWNERS
  - name: multi-tenancy
    description: |
      Proposals and prototypes for introducing tenant model to enable multi-tenant cluster
    owners:
    - https://raw.githubusercontent.com/kubernetes-sigs/multi-tenancy/master/OWNERS
  - name: node-identity-and-isolation
    description: |
      Node identity management (co-owned with sig-lifecycle), and authorization restrictions for isolating workloads on separate nodes (co-owned with sig-node).
    owners:
    - https://raw.githubusercontent.com/kubernetes/kubernetes/master/pkg/controller/certificates/approver/OWNERS
    - https://raw.githubusercontent.com/kubernetes/kubernetes/master/pkg/kubelet/certificate/OWNERS
    - https://raw.githubusercontent.com/kubernetes/kubernetes/master/plugin/pkg/admission/noderestriction/OWNERS
    - https://raw.githubusercontent.com/kubernetes/kubernetes/master/plugin/pkg/auth/authorizer/node/OWNERS
  - name: policy-management
    description: |
      API validation and policies enforced during admission, such as PodSecurityPolicy. Excludes run-time policies like NetworkPolicy and Seccomp.
    owners:
    - https://raw.githubusercontent.com/kubernetes-sigs/wg-policy-prototypes/master/OWNERS
    - https://raw.githubusercontent.com/kubernetes/kubernetes/master/pkg/apis/imagepolicy/OWNERS
    - https://raw.githubusercontent.com/kubernetes/kubernetes/master/pkg/apis/policy/OWNERS
    - https://raw.githubusercontent.com/kubernetes/kubernetes/master/pkg/registry/policy/OWNERS
    - https://raw.githubusercontent.com/kubernetes/kubernetes/master/pkg/security/podsecuritypolicy/OWNERS
    - https://raw.githubusercontent.com/kubernetes/kubernetes/master/plugin/pkg/admission/imagepolicy/OWNERS
    - https://raw.githubusercontent.com/kubernetes/kubernetes/master/plugin/pkg/admission/security/podsecuritypolicy/OWNERS
    - https://raw.githubusercontent.com/kubernetes/kubernetes/master/staging/src/k8s.io/api/imagepolicy/OWNERS
    - https://raw.githubusercontent.com/kubernetes/kubernetes/master/staging/src/k8s.io/api/policy/OWNERS
  - name: secrets-store-csi-driver
    description: |
      Integrates secrets stores with Kubernetes via a CSI volume.
    owners:
    - https://raw.githubusercontent.com/kubernetes-sigs/secrets-store-csi-driver/master/OWNERS
  - name: service-accounts
    description: |
      Infrastructure implementing Kubernetes service account based workload identity.
    owners:
    - https://raw.githubusercontent.com/kubernetes/kubernetes/master/pkg/controller/serviceaccount/OWNERS
    - https://raw.githubusercontent.com/kubernetes/kubernetes/master/pkg/kubelet/token/OWNERS
    - https://raw.githubusercontent.com/kubernetes/kubernetes/master/pkg/serviceaccount/OWNERS
    - https://raw.githubusercontent.com/kubernetes/kubernetes/master/plugin/pkg/admission/serviceaccount/OWNERS
- dir: sig-autoscaling
  name: Autoscaling
  mission_statement: >
    Covers development and maintenance of components for automated scaling in Kubernetes.
    This includes automated vertical and horizontal pod autoscaling, initial resource
    estimation, cluster-proportional system component autoscaling, and autoscaling
    of Kubernetes clusters themselves.

  charter_link: charter.md
  label: autoscaling
  leadership:
    chairs:
    - github: gjtempleton
      name: Guy Templeton
      company: Skyscanner
    - github: mwielgus
      name: Marcin Wielgus
      company: Google
  meetings:
  - description: Regular SIG Meeting
    day: Monday
    time: "14:00"
    tz: UTC
    frequency: biweekly/triweekly
    url: https://zoom.us/j/944410904
    archive_url: https://docs.google.com/document/d/1RvhQAEIrVLHbyNnuaT99-6u9ZUMp7BfkPupT2LAZK7w/edit
  contact:
    slack: sig-autoscaling
    mailing_list: https://groups.google.com/forum/#!forum/kubernetes-sig-autoscaling
    teams:
    - name: sig-autoscaling-api-reviews
      description: API Changes and Reviews
    - name: sig-autoscaling-bugs
      description: Bug Triage and Troubleshooting
    - name: sig-autoscaling-feature-requests
      description: Feature Requests
    - name: sig-autoscaling-misc
      description: General Discussion
    - name: sig-autoscaling-pr-reviews
      description: PR Reviews
    - name: sig-autoscaling-proposals
      description: Design Proposals
    - name: sig-autoscaling-test-failures
      description: Test Failures and Triage
  subprojects:
  - name: addon-resizer
    owners:
    - https://raw.githubusercontent.com/kubernetes/autoscaler/master/addon-resizer/OWNERS
  - name: cluster-autoscaler
    owners:
    - https://raw.githubusercontent.com/kubernetes/autoscaler/master/OWNERS
  - name: horizontal-pod-autoscaler
    owners:
    - https://raw.githubusercontent.com/kubernetes/api/master/autoscaling/OWNERS
    - https://raw.githubusercontent.com/kubernetes/kubernetes/master/pkg/controller/podautoscaler/OWNERS
  - name: scale-client
    owners:
    - https://raw.githubusercontent.com/kubernetes/client-go/master/scale/OWNERS
  - name: vertical-pod-autoscaler
    owners:
    - https://raw.githubusercontent.com/kubernetes/autoscaler/master/OWNERS
- dir: sig-cli
  name: CLI
  mission_statement: >
    Covers kubectl and related tools. We focus on the development and standardization
    of the CLI framework and its dependencies, the establishment of conventions for
    writing CLI commands, POSIX compliance, and improving the command line tools from
    a developer and devops user experience and usability perspective.

  charter_link: charter.md
  label: cli
  leadership:
    chairs:
    - github: seans3
      name: Sean Sullivan
      company: Google
    - github: soltysh
      name: Maciej Szulik
      company: Red Hat
    tech_leads:
    - github: pwittrock
      name: Phillip Wittrock
      company: Google
    - github: soltysh
      name: Maciej Szulik
      company: Red Hat
    emeritus_leads:
    - github: AdoHe
      name: Tony Ado
    - github: fabianofranz
      name: Fabiano Franz
  meetings:
  - description: Regular SIG Meeting
    day: Wednesday
    time: "09:00"
    tz: PT (Pacific Time)
    frequency: biweekly
    url: https://zoom.us/j/288426795?pwd=UDdoYnFyNjBiS1RHcXRxS1BCNy9wUT09
    archive_url: https://docs.google.com/document/d/1r0YElcXt6G5mOWxwZiXgGu_X6he3F--wKwg-9UBc29I/edit?usp=sharing
    recordings_url: https://www.youtube.com/playlist?list=PL69nYSiGNLP28HaTzSlFe6RJVxpFmbUvF
  contact:
    slack: sig-cli
    mailing_list: https://groups.google.com/forum/#!forum/kubernetes-sig-cli
    teams:
    - name: sig-cli-api-reviews
      description: API Changes and Reviews
    - name: sig-cli-bugs
      description: Bug Triage and Troubleshooting
    - name: sig-cli-feature-requests
      description: Feature Requests
    - name: sig-cli-maintainers
      description: CLI Maintainers
    - name: sig-cli-misc
      description: General Discussion
    - name: sig-cli-pr-reviews
      description: PR Reviews
    - name: sig-cli-proposals
      description: Design Proposals
    - name: sig-cli-test-failures
      description: Test Failures and Triage
  subprojects:
  - name: cli-experimental
    owners:
    - https://raw.githubusercontent.com/kubernetes-sigs/cli-experimental/master/OWNERS
  - name: cli-sdk
    owners:
    - https://raw.githubusercontent.com/kubernetes/cli-runtime/master/OWNERS
    - https://raw.githubusercontent.com/kubernetes/kubernetes/master/staging/src/k8s.io/cli-runtime/OWNERS
    - https://raw.githubusercontent.com/kubernetes/kubernetes/master/staging/src/k8s.io/sample-cli-plugin/OWNERS
    - https://raw.githubusercontent.com/kubernetes/sample-cli-plugin/master/OWNERS
  - name: cli-utils
    owners:
    - https://raw.githubusercontent.com/kubernetes-sigs/cli-utils/master/OWNERS
  - name: krew
    description: Plugin manager for kubectl.
    owners:
    - https://raw.githubusercontent.com/kubernetes-sigs/krew/master/OWNERS
  - name: krew-index
    description: Centralized plugin index for krew.
    owners:
    - https://raw.githubusercontent.com/kubernetes-sigs/krew-index/master/OWNERS
  - name: kubectl
    owners:
    - https://raw.githubusercontent.com/kubernetes/kubectl/master/OWNERS
    - https://raw.githubusercontent.com/kubernetes/kubernetes/master/pkg/kubectl/OWNERS
  - name: kustomize
    contact:
      slack: kustomize
    owners:
    - https://raw.githubusercontent.com/kubernetes-sigs/kustomize/master/OWNERS
- dir: sig-cloud-provider
  name: Cloud Provider
  mission_statement: >
    Ensures that the Kubernetes ecosystem is evolving in a way that is neutral to
    all (public and private) cloud providers. It will be responsible for establishing
    standards and requirements that must be met by all providers to ensure optimal
    integration with Kubernetes.

  charter_link: CHARTER.md
  label: cloud-provider
  leadership:
    chairs:
    - github: andrewsykim
      name: Andrew Sy Kim
      company: VMware
    - github: cheftako
      name: Walter Fender
      company: Google
    emeritus_leads:
    - github: hogepodge
      name: Chris Hoge
    - github: jagosan
      name: Jago Macleod
  meetings:
  - description: Regular SIG Meeting
    day: Wednesday
    time: "13:00"
    tz: PT (Pacific Time)
    frequency: biweekly
    url: https://zoom.us/j/508079177?pwd=ZmEvMksxdTFTc0N1eXFLRm91QUlyUT09
    archive_url: https://docs.google.com/document/d/1OZE-ub-v6B8y-GuaWejL-vU_f9jsjBbrim4LtTfxssw/edit#heading=h.w7i4ksrweimp
    recordings_url: https://www.youtube.com/playlist?list=PL69nYSiGNLP3dXLcYbRKCbpPCN-8CDFAB
  contact:
    slack: sig-cloud-provider
    mailing_list: https://groups.google.com/forum/#!forum/kubernetes-sig-cloud-provider
    teams:
    - name: sig-cloud-provider-api-reviews
      description: API Changes and Reviews
    - name: sig-cloud-provider-bugs
      description: Bug Triage and Troubleshooting
    - name: sig-cloud-provider-feature-requests
      description: Feature Requests
    - name: sig-cloud-provider-maintainers
      description: Cloud Providers Maintainers
    - name: sig-cloud-provider-pr-reviews
      description: PR Reviews
    - name: sig-cloud-provider-proposals
      description: Design Proposals
    - name: sig-cloud-provider-test-failures
      description: Test Failures and Triage
    - name: sig-cloud-providers-misc
      description: General Discussion
  subprojects:
  - name: cloud-provider-extraction-migration
    owners:
    - https://raw.githubusercontent.com/kubernetes-sigs/apiserver-network-proxy/master/OWNERS
    - https://raw.githubusercontent.com/kubernetes/community/master/sig-cloud-provider/cloud-provider-extraction-migration/OWNERS
    - https://raw.githubusercontent.com/kubernetes/legacy-cloud-providers/master/OWNERS
    meetings:
    - description: Weekly Sync removing the in-tree cloud providers led by @cheftako
        and @mcrute
      day: Thursday
      time: "13:30"
      tz: PT (Pacific Time)
      frequency: weekly
      url: https://docs.google.com/document/d/1KLsGGzNXQbsPeELCeF_q-f0h0CEGSe20xiwvcR2NlYM/edit
  - name: kubernetes-cloud-provider
    owners:
    - https://raw.githubusercontent.com/kubernetes/cloud-provider-sample/master/OWNERS
    - https://raw.githubusercontent.com/kubernetes/cloud-provider/master/OWNERS
    - https://raw.githubusercontent.com/kubernetes/kubernetes/master/cmd/cloud-controller-manager/OWNERS
    - https://raw.githubusercontent.com/kubernetes/kubernetes/master/pkg/cloudprovider/OWNERS
    - https://raw.githubusercontent.com/kubernetes/kubernetes/master/pkg/controller/cloud/OWNERS
    - https://raw.githubusercontent.com/kubernetes/kubernetes/master/staging/src/k8s.io/cloud-provider/OWNERS
  - name: provider-alibaba-cloud
    owners:
    - https://raw.githubusercontent.com/kubernetes-sigs/alibaba-cloud-csi-driver/master/OWNERS
    - https://raw.githubusercontent.com/kubernetes/cloud-provider-alibaba-cloud/master/OWNERS
    meetings:
    - description: Regular Alibaba Cloud Subproject Meeting
      day: Tuesday
      time: "12:00"
      tz: UTC
      frequency: 'monthly 2020 start date: Jan. 7th'
      url: https://docs.google.com/document/d/1FQx0BPlkkl1Bn0c9ocVBxYIKojpmrS1CFP5h0DI68AE/edit
      archive_url: https://docs.google.com/document/d/1x7E2Brzx8rAEI4IIsfOZuZUBIf-J4NTIGuDaKb8z_sM/edit
      recordings_url: https://www.youtube.com/playlist?list=PLWpmsLfcyyD7HAhlLTuwmI9KWuoiaN9nO
  - name: provider-aws
    owners:
    - https://raw.githubusercontent.com/kubernetes-sigs/aws-alb-ingress-controller/master/OWNERS
    - https://raw.githubusercontent.com/kubernetes-sigs/aws-ebs-csi-driver/master/OWNERS
    - https://raw.githubusercontent.com/kubernetes-sigs/aws-efs-csi-driver/master/OWNERS
    - https://raw.githubusercontent.com/kubernetes-sigs/aws-encryption-provider/master/OWNERS
    - https://raw.githubusercontent.com/kubernetes-sigs/aws-fsx-csi-driver/master/OWNERS
    - https://raw.githubusercontent.com/kubernetes-sigs/aws-iam-authenticator/master/OWNERS
    - https://raw.githubusercontent.com/kubernetes/cloud-provider-aws/master/OWNERS
    meetings:
    - description: Regular AWS Subproject Meeting
      day: Friday
      time: "9:00"
      tz: PT (Pacific Time)
      frequency: 'biweekly 2019 start date: Jan. 11th'
      url: https://zoom.us/my/k8ssigaws
      archive_url: https://docs.google.com/document/d/1-i0xQidlXnFEP9fXHWkBxqySkXwJnrGJP9OGyP2_P14/edit
      recordings_url: https://www.youtube.com/playlist?list=PL69nYSiGNLP29DzPOBBaJi-SO3AQ_b4HC
  - name: provider-azure
    owners:
    - https://raw.githubusercontent.com/kubernetes-sigs/azuredisk-csi-driver/master/OWNERS
    - https://raw.githubusercontent.com/kubernetes-sigs/azurefile-csi-driver/master/OWNERS
    - https://raw.githubusercontent.com/kubernetes-sigs/blobfuse-csi-driver/master/OWNERS
    - https://raw.githubusercontent.com/kubernetes-sigs/cloud-provider-azure/master/OWNERS
    meetings:
    - description: Azure Subproject Meeting (biweekly)
      day: Monday
      time: "18:00"
      tz: PT (Pacific Time)
      frequency: biweekly
      url: https://zoom.us/j/586836662
      archive_url: https://docs.google.com/document/d/1SpxvmOgHDhnA72Z0lbhBffrfe9inQxZkU9xqlafOW9k/edit
      recordings_url: https://www.youtube.com/watch?v=yQLeUKi_dwg&list=PL69nYSiGNLP2JNdHwB8GxRs2mikK7zyc4
  - name: provider-baiducloud
    owners:
    - https://raw.githubusercontent.com/kubernetes-sigs/cloud-provider-baiducloud/master/OWNERS
  - name: provider-gcp
    owners:
    - https://raw.githubusercontent.com/kubernetes-sigs/gcp-compute-persistent-disk-csi-driver/master/OWNERS
    - https://raw.githubusercontent.com/kubernetes-sigs/gcp-filestore-csi-driver/master/OWNERS
    - https://raw.githubusercontent.com/kubernetes/cloud-provider-gcp/master/OWNERS
    meetings:
    - description: Regular GCP Subproject Meeting
      day: Thursday
      time: "16:00"
      tz: UTC
      frequency: biweekly
      url: https://docs.google.com/document/d/1FQx0BPlkkl1Bn0c9ocVBxYIKojpmrS1CFP5h0DI68AE/edit
      archive_url: https://docs.google.com/document/d/1mtmwZ4oVSSWhbEw8Lfzvc7ig84qxUpdK6uHyJp8rSGU/edit
  - name: provider-huaweicloud
    owners:
    - https://raw.githubusercontent.com/kubernetes-sigs/cloud-provider-huaweicloud/master/OWNERS
  - name: provider-ibmcloud
    owners:
    - https://raw.githubusercontent.com/kubernetes-sigs/cluster-api-provider-ibmcloud/master/OWNERS
    meetings:
    - description: Regular IBM Subproject Meeting
      day: Wednesday
      time: "14:00"
      tz: EST
      frequency: biweekly
      url: https://zoom.us/j/9392903494
      archive_url: https://docs.google.com/document/d/1qd_LTu5GFaxUhSWTHigowHt3XwjJVf1L57kupj8lnwg/edit
  - name: provider-openstack
    owners:
    - https://raw.githubusercontent.com/kubernetes/cloud-provider-openstack/master/OWNERS
    meetings:
    - description: Regular OpenStack Subproject Meeting
      day: Wednesday
      time: "08:00"
      tz: PT (Pacific Time)
      frequency: biweekly starting Wednesday March 20, 2019
      url: https://docs.google.com/document/d/1bW3j4hFN4D8rv2LFv-DybB3gcE5ISAaOO_OpvDCgrGg/edit
      archive_url: https://docs.google.com/document/d/15UwgLbEyZyXXxVtsThcSuPiJru4CuqU9p3ttZSfTaY4/edit
      recordings_url: https://www.youtube.com/watch?v=iCfUx7ilh0E&list=PL69nYSiGNLP20iTSChQ_i2QQmTBl3M7ax
  - name: provider-vsphere
    owners:
    - https://raw.githubusercontent.com/kubernetes-sigs/vsphere-csi-driver/master/OWNERS
    - https://raw.githubusercontent.com/kubernetes/cloud-provider-vsphere/master/OWNERS
    meetings:
    - description: Cloud Provider vSphere monthly syncup
      day: Wednesday
      time: "09:00"
      tz: PT (Pacific Time)
      frequency: monthly - first Wednesday every month
      url: https://zoom.us/j/584244729
      archive_url: https://docs.google.com/document/d/1B0NmmKVh8Ea5hnNsbUsJC7ZyNCsq_6NXl5hRdcHlJgY/edit?usp=sharing
      recordings_url: https://www.youtube.com/playlist?list=PLutJyDdkKQIpOT4bOfuO3MEMHvU1tRqyR
- dir: sig-cluster-lifecycle
  name: Cluster Lifecycle
  mission_statement: >
    The Cluster Lifecycle SIG examines how we should change Kubernetes to make it
    easier to manage and operate with a focus on cluster deployment and upgrades.

  charter_link: charter.md
  label: cluster-lifecycle
  leadership:
    chairs:
    - github: justinsb
      name: Justin Santa Barbara
      company: Google
    - github: neolit123
      name: Lubomir Ivanov
      company: VMware
    - github: timothysc
      name: Timothy St. Clair
      company: VMware
    tech_leads:
    - github: fabriziopandini
      name: Fabrizio Pandini
      company: VMware
    emeritus_leads:
    - github: luxas
      name: Lucas Käldström
    - github: roberthbailey
      name: Robert Bailey
  meetings:
<<<<<<< HEAD
  - description: Cluster API (AWS implementation) office hours
    day: Monday
    time: "10:00"
    tz: PT (Pacific Time)
    frequency: biweekly
    url: https://zoom.us/j/423312508
    archive_url: https://docs.google.com/document/d/1ojR0jooQaHEuz3gGW6DxcZlsws9ZX7jHPC8walm1G3A/edit
    recordings_url: https://www.youtube.com/playlist?list=PL69nYSiGNLP29D0nYgAGWt1ZFqS9Z7lw4
  - description: Cluster API Provider Azure office hours
    day: Thursday
    time: "08:00"
    tz: PT (Pacific Time)
    frequency: bi-weekly
    url: https://zoom.us/j/566930821
    archive_url: http://bit.ly/k8s-capz-agenda
    recordings_url: https://www.youtube.com/playlist?list=PL69nYSiGNLP29D0nYgAGWt1ZFqS9Z7lw4
  - description: Cluster API Provider DigitalOcean office hours
    day: Thursday
    time: "09:00"
    tz: PT (Pacific Time)
    frequency: monthly, second Thursday of the month
    url: https://zoom.us/j/91312171751?pwd=dFRsM3pvV3BKQUM0WXhyd2twZUlnZz09
    archive_url: http://bit.ly/k8s-capdo-agenda
    recordings_url: https://www.youtube.com/playlist?list=PL69nYSiGNLP29D0nYgAGWt1ZFqS9Z7lw4
  - description: Cluster API office hours
    day: Wednesday
    time: "10:00"
    tz: PT (Pacific Time)
    frequency: weekly
    url: https://zoom.us/j/861487554
    archive_url: https://docs.google.com/document/d/1fQNlqsDkvEggWFi51GVxOglL2P1Bvo2JhZlMhm2d-Co/edit
    recordings_url: https://www.youtube.com/playlist?list=PL69nYSiGNLP29D0nYgAGWt1ZFqS9Z7lw4
  - description: Cluster Addons meeting
    day: Tuesday
    time: "09:00"
    tz: PT (Pacific Time)
    frequency: biweekly
    url: https://zoom.us/j/130096731
    archive_url: https://docs.google.com/document/d/10_tl_SXcFGb-2109QpcFVrdrfnVEuQ05MBrXtasB0vk/edit
  - description: Image Builder office hours
    day: Thursday
    time: "08:00"
    tz: PT (Pacific Time)
    frequency: biweekly
    url: https://zoom.us/j/807524571
    archive_url: https://docs.google.com/document/d/1YIOD0Nnid_0h6rKlDxcbfJaoIRNO6mQd9Or5vKRNxaU/edit
    recordings_url: https://www.youtube.com/playlist?list=PL69nYSiGNLP29D0nYgAGWt1ZFqS9Z7lw4
  - description: Kubespray Office Hours
    day: Wednesday
    time: "08:00"
    tz: PT (Pacific Time)
    frequency: biweekly
    url: https://zoom.us/j/532465189
    archive_url: https://docs.google.com/document/d/1oDI1rTwla393k6nEMkqz0RU9rUl3J1hov0kQfNcl-4o/edit
=======
>>>>>>> acffaa62
  - description: Regular SIG Meeting
    day: Tuesday
    time: "09:00"
    tz: PT (Pacific Time)
    frequency: biweekly
    url: https://zoom.us/j/916523531?pwd=eVhPNU5IQWtBYWhmT1N4T0V6bHZFZz09
    archive_url: https://docs.google.com/document/d/1Gmc7LyCIL_148a9Tft7pdhdee0NBHdOfHS1SAF0duI4/edit
    recordings_url: https://www.youtube.com/playlist?list=PL69nYSiGNLP29D0nYgAGWt1ZFqS9Z7lw4
  - description: Regular SIG Meeting in China
    day: Tuesday
    time: "20:00"
    tz: Beijing
    frequency: biweekly
    url: https://zoom.us/j/179916854?pwd=dzRhbjFnRGVQRDVUVHY1a29JV2JxUT09
    archive_url: https://shimo.im/docs/YcoaYlvRmIYcrwnd
<<<<<<< HEAD
  - description: etcdadm Office Hours
    day: Monday
    time: "09:00"
    tz: PT (Pacific Time)
    frequency: biweekly
    url: https://zoom.us/j/612375927
    archive_url: https://docs.google.com/document/d/1b_J0oBvi9lL0gsPgTOrCw1Zlx3e7BYEuXnB3d2S15pA/edit
  - description: kops Office Hours
    day: Friday
    time: "09:00"
    tz: PT (Pacific Time)
    frequency: biweekly
    url: https://zoom.us/my/k8ssigaws
    archive_url: https://docs.google.com/document/d/12QkyL0FkNbWPcLFxxRGSPt_tNPBHbmni3YLY-lHny7E/edit
  - description: kubeadm Office Hours
    day: Wednesday
    time: "09:00"
    tz: PT (Pacific Time)
    frequency: biweekly
    url: https://zoom.us/j/179916854
    archive_url: https://docs.google.com/document/d/130_kiXjG7graFNSnIAgtMS1G8zPDwpkshgfRYS0nggo/edit
    recordings_url: https://www.youtube.com/playlist?list=PL69nYSiGNLP29D0nYgAGWt1ZFqS9Z7lw4
  - description: minikube Office Hours
    day: Monday
    time: "11:00"
    tz: PT (Pacific Time)
    frequency: biweekly
    url: https://zoom.us/j/97017029363
    archive_url: https://docs.google.com/document/d/1jhfmL1gsgN39uCEgz5pW9tnIotFgHhxq2yfMK3KYE4w/edit
=======
>>>>>>> acffaa62
  contact:
    slack: sig-cluster-lifecycle
    mailing_list: https://groups.google.com/forum/#!forum/kubernetes-sig-cluster-lifecycle
    teams:
    - name: sig-cluster-lifecycle
      description: Notify group
    - name: sig-cluster-lifecycle-pr-reviews
      description: PR Reviews
  subprojects:
  - name: bootkube
    contact:
      slack: bootkube
    owners:
    - https://raw.githubusercontent.com/kubernetes-sigs/bootkube/master/OWNERS
  - name: cluster-addons
    contact:
      slack: cluster-addons
    owners:
    - https://raw.githubusercontent.com/kubernetes-sigs/cluster-addons/master/OWNERS
    meetings:
    - description: Cluster Addons meeting
      day: Tuesday
      time: "09:00"
      tz: PT (Pacific Time)
      frequency: biweekly
      url: https://zoom.us/j/130096731?pwd=U3pzWloxZ0lpbEtadTZGSERRdENrZz09
      archive_url: https://docs.google.com/document/d/10_tl_SXcFGb-2109QpcFVrdrfnVEuQ05MBrXtasB0vk/edit
  - name: cluster-api
    contact:
      slack: cluster-api
    owners:
    - https://raw.githubusercontent.com/kubernetes-sigs/cluster-api-bootstrap-provider-kubeadm/master/OWNERS
    - https://raw.githubusercontent.com/kubernetes-sigs/cluster-api/master/OWNERS
    meetings:
    - description: Cluster API office hours
      day: Wednesday
      time: "10:00"
      tz: PT (Pacific Time)
      frequency: weekly
      url: https://zoom.us/j/861487554?pwd=dTVGVVFCblFJc0VBbkFqQlU0dHpiUT09
      archive_url: https://docs.google.com/document/d/1fQNlqsDkvEggWFi51GVxOglL2P1Bvo2JhZlMhm2d-Co/edit
      recordings_url: https://www.youtube.com/playlist?list=PL69nYSiGNLP29D0nYgAGWt1ZFqS9Z7lw4
  - name: cluster-api-provider-aws
    owners:
    - https://raw.githubusercontent.com/kubernetes-sigs/cluster-api-provider-aws/master/OWNERS
    meetings:
    - description: Cluster API (AWS implementation) office hours
      day: Monday
      time: "10:00"
      tz: PT (Pacific Time)
      frequency: biweekly
      url: https://zoom.us/j/423312508?pwd=Tk9OWnZ4WHg2T2xRek9xZXA1eFQ4dz09
      archive_url: https://docs.google.com/document/d/1ojR0jooQaHEuz3gGW6DxcZlsws9ZX7jHPC8walm1G3A/edit
      recordings_url: https://www.youtube.com/playlist?list=PL69nYSiGNLP29D0nYgAGWt1ZFqS9Z7lw4
  - name: cluster-api-provider-azure
    owners:
    - https://raw.githubusercontent.com/kubernetes-sigs/cluster-api-provider-azure/master/OWNERS
<<<<<<< HEAD
=======
    meetings:
    - description: Cluster API Provider Azure office hours
      day: Thursday
      time: "08:00"
      tz: PT (Pacific Time)
      frequency: bi-weekly
      url: https://zoom.us/j/566930821?pwd=N2JuRWljc3hGS3ZnVlBLTk42TFlzQT09
      archive_url: http://bit.ly/k8s-capz-agenda
      recordings_url: https://www.youtube.com/playlist?list=PL69nYSiGNLP29D0nYgAGWt1ZFqS9Z7lw4
>>>>>>> acffaa62
  - name: cluster-api-provider-digitalocean
    owners:
    - https://raw.githubusercontent.com/kubernetes-sigs/cluster-api-provider-digitalocean/master/OWNERS
    meetings:
    - description: Cluster API Provider DigitalOcean office hours
      day: Thursday
      time: "09:00"
      tz: PT (Pacific Time)
      frequency: monthly, second Thursday of the month
      url: https://zoom.us/j/91312171751?pwd=bndnMDdJMkhySDVncjZoR1VhdFBTZz09
      archive_url: http://bit.ly/k8s-capdo-agenda
      recordings_url: https://www.youtube.com/playlist?list=PL69nYSiGNLP29D0nYgAGWt1ZFqS9Z7lw4
  - name: cluster-api-provider-docker
    owners:
    - https://raw.githubusercontent.com/kubernetes-sigs/cluster-api-provider-docker/master/OWNERS
  - name: cluster-api-provider-gcp
    owners:
    - https://raw.githubusercontent.com/kubernetes-sigs/cluster-api-provider-gcp/master/OWNERS
  - name: cluster-api-provider-ibmcloud
    owners:
    - https://raw.githubusercontent.com/kubernetes-sigs/cluster-api-provider-ibmcloud/master/OWNERS
  - name: cluster-api-provider-openstack
    owners:
    - https://raw.githubusercontent.com/kubernetes-sigs/cluster-api-provider-openstack/master/OWNERS
  - name: cluster-api-provider-packet
    owners:
    - https://raw.githubusercontent.com/kubernetes-sigs/cluster-api-provider-packet/master/OWNERS
  - name: cluster-api-provider-vsphere
    contact:
      slack: cluster-api-vsphere
    owners:
    - https://raw.githubusercontent.com/kubernetes-sigs/cluster-api-provider-vsphere/master/OWNERS
    meetings:
    - description: Cluster API vSphere meeting
      day: Thursday
      time: "10:00"
      tz: PT (Pacific Time)
      frequency: biweekly starting Thursday June 25th, 2020
      url: https://zoom.us/j/92253194848?pwd=cVVVNDMxeTl1QVJPUlpvLzNSVU1JZz09
      archive_url: https://docs.google.com/document/d/1jQrQiOW75uWraPk4b_LWtCTHwT7EZwrWWwMdxeWOEvk/edit?usp=sharing
      recordings_url: https://www.youtube.com/playlist?list=PLutJyDdkKQIovV-AONxMa2cyv-_5LAYiu
  - name: etcdadm
    contact:
      slack: etcdadm
    owners:
    - https://raw.githubusercontent.com/kubernetes-sigs/etcdadm/master/OWNERS
    meetings:
    - description: etcdadm Office Hours
      day: Monday
      time: "09:00"
      tz: PT (Pacific Time)
      frequency: biweekly
      url: https://zoom.us/j/612375927?pwd=MldxRnRSOExCVW1rbjM4ZzBSc3MvUT09
      archive_url: https://docs.google.com/document/d/1b_J0oBvi9lL0gsPgTOrCw1Zlx3e7BYEuXnB3d2S15pA/edit
  - name: image-builder
    owners:
    - https://raw.githubusercontent.com/kubernetes-sigs/image-builder/master/OWNERS
    meetings:
    - description: Image Builder office hours
      day: Thursday
      time: "08:00"
      tz: PT (Pacific Time)
      frequency: biweekly
      url: https://zoom.us/j/807524571?pwd=WEFTeDJzeWU3bVFkcWQ0UEdZRkRCdz09
      archive_url: https://docs.google.com/document/d/1YIOD0Nnid_0h6rKlDxcbfJaoIRNO6mQd9Or5vKRNxaU/edit
      recordings_url: https://www.youtube.com/playlist?list=PL69nYSiGNLP29D0nYgAGWt1ZFqS9Z7lw4
  - name: kops
    owners:
    - https://raw.githubusercontent.com/kubernetes/kops/master/OWNERS
    meetings:
    - description: kops Office Hours
      day: Friday
      time: "09:00"
      tz: PT (Pacific Time)
      frequency: biweekly
      url: https://zoom.us/j/97072789944?pwd=VVlUR3dhN2h5TEFQZHZTVVd4SnJUdz09
      archive_url: https://docs.google.com/document/d/12QkyL0FkNbWPcLFxxRGSPt_tNPBHbmni3YLY-lHny7E/edit
  - name: kube-aws
    contact:
      slack: kube-aws
    owners:
    - https://raw.githubusercontent.com/kubernetes-incubator/kube-aws/master/OWNERS
  - name: kube-up
    owners:
    - https://raw.githubusercontent.com/kubernetes/kubernetes/master/cluster/OWNERS
  - name: kubeadm
    contact:
      slack: kubeadm
    owners:
    - https://raw.githubusercontent.com/kubernetes/cluster-bootstrap/master/OWNERS
    - https://raw.githubusercontent.com/kubernetes/kubeadm/master/OWNERS
    - https://raw.githubusercontent.com/kubernetes/kubernetes/master/cmd/kubeadm/OWNERS
    - https://raw.githubusercontent.com/kubernetes/system-validators/master/OWNERS
    meetings:
    - description: kubeadm Office Hours
      day: Wednesday
      time: "09:00"
      tz: PT (Pacific Time)
      frequency: biweekly
      url: https://zoom.us/j/179916854?pwd=dzRhbjFnRGVQRDVUVHY1a29JV2JxUT09
      archive_url: https://docs.google.com/document/d/1ONcoy8bOw8SWPUwXxnKeRZST3lnUxYpUv4Y6466h9Ek/edit
      recordings_url: https://www.youtube.com/playlist?list=PL69nYSiGNLP29D0nYgAGWt1ZFqS9Z7lw4
  - name: kubespray
    contact:
      slack: kubespray
    owners:
    - https://raw.githubusercontent.com/kubernetes-sigs/kubespray/master/OWNERS
    meetings:
    - description: Kubespray Office Hours
      day: Wednesday
      time: "08:00"
      tz: PT (Pacific Time)
      frequency: biweekly
      url: https://zoom.us/j/532465189?pwd=THMvL2MzdjZXWG55eHpJMkU2dkI1dz09
      archive_url: https://docs.google.com/document/d/1oDI1rTwla393k6nEMkqz0RU9rUl3J1hov0kQfNcl-4o/edit
  - name: minikube
    contact:
      slack: minikube
    owners:
    - https://raw.githubusercontent.com/kubernetes/minikube/master/OWNERS
    meetings:
    - description: minikube office hours
      day: Monday
      time: "11:00"
      tz: PT (Pacific Time)
      frequency: biweekly
      url: https://zoom.us/j/97017029363?pwd=U3MvZ3pMMHM5eWorSjgzUnd5OEFtUT09
      archive_url: https://docs.google.com/document/d/1jhfmL1gsgN39uCEgz5pW9tnIotFgHhxq2yfMK3KYE4w/edit
- dir: sig-contributor-experience
  name: Contributor Experience
  mission_statement: >
    Developing and sustaining a healthy community of contributors is critical to scaling
    the project and growing the ecosystem. We need to ensure our contributors are
    happy and productive, and that there are not bottlenecks hindering the project
    in, for example: feature velocity, community scaling, pull request latency, and
    absolute numbers of open pull requests and open issues.

  charter_link: charter.md
  label: contributor-experience
  leadership:
    chairs:
    - github: castrojo
      name: Jorge Castro
      company: VMware
    - github: mrbobbytables
      name: Bob Killen
      company: Google
    tech_leads:
    - github: cblecker
      name: Christoph Blecker
      company: Red Hat
    - github: nikhita
      name: Nikhita Raghunath
      company: VMware
    emeritus_leads:
    - github: Phillels
      name: Elsie Phillips
    - github: grodrigues3
      name: Garrett Rodrigues
    - github: parispittman
      name: Paris Pittman
  meetings:
  - description: Regular SIG Meeting
    day: Wednesday
    time: "9:30"
    tz: PT (Pacific Time)
    frequency: weekly
    url: https://zoom.us/j/397264241
    archive_url: https://docs.google.com/document/d/1qf-02B7EOrItQgwXFxgqZ5qjW0mtfu5qkYIF1Hl4ZLI/
    recordings_url: https://www.youtube.com/watch?v=EMGUdOKwSns&list=PL69nYSiGNLP2x_48wbOPO0vXQgNTm_xxr
  contact:
    slack: sig-contribex
    mailing_list: https://groups.google.com/forum/#!forum/kubernetes-sig-contribex
    teams:
    - name: sig-contributor-experience
      description: General Discussion
    - name: sig-contributor-experience-apac-coordinators
      description: APAC Coordinator Team
    - name: sig-contributor-experience-leads
      description: Chairs and Technical Leads
    - name: sig-contributor-experience-pr-reviews
      description: PR Reviews
  subprojects:
  - name: community
    description: Owns and manages overall community repo, including community group
      documentation and operations.
    owners:
    - https://raw.githubusercontent.com/kubernetes/community/master/OWNERS
  - name: community-management
    description: Manages operations and policy for upstream community group communication
      platforms.
    owners:
    - https://raw.githubusercontent.com/kubernetes-sigs/contributor-tweets/master/OWNERS
    - https://raw.githubusercontent.com/kubernetes-sigs/discuss-theme/master/OWNERS
    - https://raw.githubusercontent.com/kubernetes/community/master/communication/OWNERS
    meetings:
    - description: APAC Coordinator Meeting
      day: Thursday
      time: "5:00"
      tz: UTC
      frequency: biweekly
      url: https://zoom.us/j/144440337
      archive_url: https://docs.google.com/document/d/1qf-02B7EOrItQgwXFxgqZ5qjW0mtfu5qkYIF1Hl4ZLI/
      recordings_url: https://www.youtube.com/playlist?list=PL69nYSiGNLP2x_48wbOPO0vXQgNTm_xxr
    - description: Marketing Team Meeting
      day: Friday
      time: "8:00"
      tz: PT (Pacific Time)
      frequency: weekly
      url: https://zoom.us/j/596959769
      archive_url: https://docs.google.com/document/d/1KDoqbw2A6W7rLSbIRuOlqH8gkoOnp2IHHuV9KyJDD2c/edit
      recordings_url: https://www.youtube.com/watch?v=EMGUdOKwSns&list=PL69nYSiGNLP2x_48wbOPO0vXQgNTm_xxr
  - name: contributors-documentation
    description: writes and maintains documentation around contributing to Kubernetes,
      including the Contributor's Guide, Developer's Guide, and contributor website.
    owners:
    - https://raw.githubusercontent.com/kubernetes-sigs/contributor-site/master/OWNERS
    - https://raw.githubusercontent.com/kubernetes/community/master/contributors/guide/OWNERS
  - name: devstats
    description: Maintains and updates https://k8s.devstats.cncf.io, including taking
      requests for new charts.
    contact:
      slack: devstats
    owners:
    - https://raw.githubusercontent.com/kubernetes/community/master/sig-contributor-experience/devstats/OWNERS
  - name: events
    description: Creates and runs contributor-focused events, such as the Contributor
      Summit.  Event Teams are part of this subproject.
    contact:
      slack: events
    owners:
    - https://raw.githubusercontent.com/kubernetes/community/master/events/OWNERS
    meetings:
    - description: Events Planning Subproject
      day: Monday
      time: "10:00"
      tz: PT (Pacific Time)
      frequency: weekly
      url: https://zoom.us/j/702991595
      archive_url: https://docs.google.com/document/d/1oLXv5_rM4f645jlXym_Vd7AUq7x6DV-O87E6tcW1sjU/edit
      recordings_url: https://www.youtube.com/playlist?list=PL69nYSiGNLP3SLsQMQT8Pglu1JSmxZwgk
    - description: Office Hours European Edition (Open Q&A for end-user kubernetes
        related questions)
      day: Wednesday
      time: "09:00"
      tz: ET (Eastern Time)
      frequency: monthly on 3rd Wednesday
      url: https://hackmd.io/@k8s/office-hours
    - description: Office Hours Western Edition (Open Q&A for end-user kubernetes
        related questions)
      day: Wednesday
      time: "12:00"
      tz: ET (Eastern Time)
      frequency: monthly on 3rd Wednesday
      archive_url: https://hackmd.io/@k8s/office-hours
      recordings_url: https://www.youtube.com/playlist?list=PL69nYSiGNLP3azFUvYJjGn45YbF6C-uIg
  - name: github-management
    description: Manages and controls Github permissions, repos, and groups, including
      Org Membership.
    contact:
      slack: github-management
    owners:
    - https://raw.githubusercontent.com/kubernetes-client/.github/master/OWNERS
    - https://raw.githubusercontent.com/kubernetes-csi/.github/master/OWNERS
    - https://raw.githubusercontent.com/kubernetes-sigs/.github/master/OWNERS
    - https://raw.githubusercontent.com/kubernetes/.github/master/OWNERS
    - https://raw.githubusercontent.com/kubernetes/community/master/github-management/OWNERS
    - https://raw.githubusercontent.com/kubernetes/kubernetes-template-project/master/OWNERS
    - https://raw.githubusercontent.com/kubernetes/org/master/OWNERS
    meetings:
    - description: GitHub Administration Subproject
      day: Thursday
      time: "09:30"
      tz: PT (Pacific Time)
      frequency: monthly on 4th Thursday
      url: https://zoom.us/j/442435463
      archive_url: https://docs.google.com/document/d/1IiVrr1hcFWmbboExk971FsMUGfr2Wp68mdMribCuzLs/edit
      recordings_url: https://www.youtube.com/playlist?list=PL69nYSiGNLP2x_48wbOPO0vXQgNTm_xxr
  - name: k8s.io
    description: Creates and maintains shortcuts and automation apps running in the
      k8s.io domain.
    owners:
    - https://raw.githubusercontent.com/kubernetes/k8s.io/master/OWNERS
  - name: mentoring
    description: Oversees and develops programs for helping contributors ascend the
      contributor ladder, including the New Contributor Workshops, Meet Our Contributors,
      and other programs.
    owners:
    - https://raw.githubusercontent.com/kubernetes-sigs/contributor-playground/master/OWNERS
    - https://raw.githubusercontent.com/kubernetes/community/master/mentoring/OWNERS
    meetings:
    - description: New Contributor Workshop Development Meeting
      day: Monday
      time: "4:00"
      tz: PT
      frequency: Biweekly
      url: https://zoom.us/j/95894431386
      archive_url: https://docs.google.com/document/d/1XiXjDWCc087VKqX2b6LMGRnlaRyLYGh2-eWQQr6dAmc/edit
      recordings_url: https://www.youtube.com/watch?v=Cqf9dIiS6Ig&list=PL69nYSiGNLP2x_48wbOPO0vXQgNTm_xxr
    - description: sig-contribex mentoring subproject meeting (APAC Friendly Time)
      day: Monday
      time: "20:30"
      tz: PT
      frequency: 2nd and 4th Tuesday of each month
      url: https://zoom.us/j/94884623370
      archive_url: https://docs.google.com/document/d/1qf-02B7EOrItQgwXFxgqZ5qjW0mtfu5qkYIF1Hl4ZLI/edit#heading=h.o9thwxp2o68r
      recordings_url: https://www.youtube.com/watch?v=Cqf9dIiS6Ig&list=PL69nYSiGNLP2x_48wbOPO0vXQgNTm_xxr
    - description: sig-contribex mentoring subproject meeting (EU/NA Friendly Time)
      day: Tuesday
      time: "08:30"
      tz: PT
      frequency: 2nd and 4th Tuesday of each month
      url: https://zoom.us/j/98162537924
      archive_url: https://docs.google.com/document/d/1qf-02B7EOrItQgwXFxgqZ5qjW0mtfu5qkYIF1Hl4ZLI/edit#heading=h.o9thwxp2o68r
      recordings_url: https://www.youtube.com/watch?v=Cqf9dIiS6Ig&list=PL69nYSiGNLP2x_48wbOPO0vXQgNTm_xxr
  - name: slack-infra
    description: Creates and maintains tools and automation for Kubernetes Slack.
    contact:
      slack: slack-infra
    owners:
    - https://raw.githubusercontent.com/kubernetes-sigs/slack-infra/master/OWNERS
- dir: sig-docs
  name: Docs
  mission_statement: >
    Covers documentation, doc processes, and doc publishing for Kubernetes.

  charter_link: charter.md
  label: docs
  leadership:
    chairs:
    - github: jimangel
      name: Jim Angel
      company: Google
    - github: kbarnard10
      name: Kaitlyn Barnard
      company: Kong
    - github: zacharysarah
      name: Zach Corleissen
      company: Linux Foundation
    tech_leads:
    - github: kbhawkey
      name: Karen Bradshaw
      company: Independent
    - github: onlydole
      name: Taylor Dolezal
      company: Independent
    - github: sftim
      name: Tim Bannister
      company: The Scale Factory
    emeritus_leads:
    - github: Bradamant3
      name: Jennifer Rondeau
    - github: chenopis
      name: Andrew Chen
    - github: jaredbhatti
      name: Jared Bhatti
  meetings:
  - description: APAC SIG Meeting
    day: Wednesday
    time: "01:00"
    tz: UTC
    frequency: monthly - Wednesday, after the fourth Tuesday, every month
    url: https://docs.google.com/document/d/1ddHwLK3kUMX1wVFIwlksjTk0MsqitBnWPe1LRa1Rx5A/edit
    archive_url: https://docs.google.com/document/d/1ddHwLK3kUMX1wVFIwlksjTk0MsqitBnWPe1LRa1Rx5A/edit
    recordings_url: https://www.youtube.com/playlist?list=PL69nYSiGNLP3b5hlx0YV7Lo7DtckM84y8
  - description: Korean Team Meeting
    day: Thursday
    time: "13:00"
    tz: UTC
    frequency: biweekly
    url: https://docs.google.com/document/d/1h5sMhBpPB5unJmBAS7KzDiPs-_eFQOu5o4UyHwMtFCA/edit
    archive_url: https://docs.google.com/document/d/1h5sMhBpPB5unJmBAS7KzDiPs-_eFQOu5o4UyHwMtFCA/edit
    recordings_url: https://www.youtube.com/playlist?list=PLAOP7m08QDCWZ7RwGca6cU4vzrOMw3ht7
  - description: Regular SIG Meeting
    day: Tuesday
    time: "17:30"
    tz: UTC
    frequency: weekly - except fourth Tuesday every month
    url: https://docs.google.com/document/d/1ddHwLK3kUMX1wVFIwlksjTk0MsqitBnWPe1LRa1Rx5A/edit
    archive_url: https://docs.google.com/document/d/1ddHwLK3kUMX1wVFIwlksjTk0MsqitBnWPe1LRa1Rx5A/edit
    recordings_url: https://www.youtube.com/playlist?list=PL69nYSiGNLP3b5hlx0YV7Lo7DtckM84y8
  contact:
    slack: sig-docs
    mailing_list: https://groups.google.com/forum/#!forum/kubernetes-sig-docs
    teams:
    - name: kubernetes-blog
      description: Kubernetes blog maintainers
    - name: sig-docs-de-owners
      description: German language content
    - name: sig-docs-en-owners
      description: English content (default)
    - name: sig-docs-es-owners
      description: Spanish language content
    - name: sig-docs-fr-owners
      description: French language content
    - name: sig-docs-hi-owners
      description: Hindi language content
    - name: sig-docs-id-owners
      description: Indonesian language content
    - name: sig-docs-it-owners
      description: Italian language content
    - name: sig-docs-ja-owners
      description: Japanese language content
    - name: sig-docs-ko-owners
      description: Korean language content
    - name: sig-docs-maintainers
      description: Documentation maintainers
    - name: sig-docs-pl-owners
      description: Polish language content
    - name: sig-docs-pr-reviews
      description: Documentation PR reviews
    - name: sig-docs-pt-owners
      description: Portuguese language content
    - name: sig-docs-uk-owners
      description: Ukrainian language content
    - name: sig-docs-zh-owners
      description: Chinese language content
  subprojects:
  - name: kubernetes-blog
    owners:
    - https://raw.githubusercontent.com/kubernetes/website/master/content/en/blog/OWNERS
  - name: reference-docs
    owners:
    - https://raw.githubusercontent.com/kubernetes-sigs/reference-docs/master/OWNERS
  - name: website
    owners:
    - https://raw.githubusercontent.com/kubernetes/website/master/OWNERS
- dir: sig-instrumentation
  name: Instrumentation
  mission_statement: >
    Covers best practices for cluster observability through metrics, logging, and
    events across all Kubernetes components and development of relevant components
    such as Heapster and kube-state-metrics. Coordinates metric requirements of different
    SIGs for other components through finding common APIs.

  charter_link: charter.md
  label: instrumentation
  leadership:
    chairs:
    - github: ehashman
      name: Elana Hashman
      company: Red Hat
    - github: logicalhan
      name: Han Kang
      company: Google
    tech_leads:
    - github: brancz
      name: Frederic Branczyk
      company: Red Hat
    - github: dashpole
      name: David Ashpole
      company: Google
    emeritus_leads:
    - github: piosz
      name: Piotr Szczesniak
  meetings:
  - description: Regular SIG Meeting
    day: Thursday
    time: "9:30"
    tz: PT (Pacific Time)
    frequency: biweekly
    url: https://zoom.us/j/5342565819?pwd=RlVsK21NVnR1dmE3SWZQSXhveHZPdz09
    archive_url: https://docs.google.com/document/d/1FE4AQ8B49fYbKhfg4Tx0cui1V0eI4o3PxoqQPUwNEiU/edit?usp=sharing
  - description: Regular Triage Meeting
    day: Wednesday
    time: "9:00"
    tz: PT (Pacific Time)
    frequency: biweekly
    url: https://zoom.us/j/5342565819?pwd=RlVsK21NVnR1dmE3SWZQSXhveHZPdz09
    archive_url: https://docs.google.com/document/d/1FE4AQ8B49fYbKhfg4Tx0cui1V0eI4o3PxoqQPUwNEiU/edit?usp=sharing
  contact:
    slack: sig-instrumentation
    mailing_list: https://groups.google.com/forum/#!forum/kubernetes-sig-instrumentation
    teams:
    - name: sig-instrumentation-api-reviews
      description: API Changes and Reviews
    - name: sig-instrumentation-bugs
      description: Bug Triage and Troubleshooting
    - name: sig-instrumentation-feature-requests
      description: Feature Requests
    - name: sig-instrumentation-misc
      description: General Discussion
    - name: sig-instrumentation-pr-reviews
      description: PR Reviews
    - name: sig-instrumentation-proposals
      description: Design Proposals
    - name: sig-instrumentation-test-failures
      description: Test Failures and Triage
  subprojects:
  - name: custom-metrics-apiserver
    owners:
    - https://raw.githubusercontent.com/kubernetes-sigs/custom-metrics-apiserver/master/OWNERS
  - name: heapster
    owners:
    - https://raw.githubusercontent.com/kubernetes/heapster/master/OWNERS
  - name: instrumentation-tools
    owners:
    - https://raw.githubusercontent.com/kubernetes-sigs/instrumentation-tools/master/OWNERS
  - name: klog
    contact:
      slack: klog
    owners:
    - https://raw.githubusercontent.com/kubernetes/klog/master/OWNERS
  - name: kube-state-metrics
    contact:
      slack: kube-state-metrics
    owners:
    - https://raw.githubusercontent.com/kubernetes/kube-state-metrics/master/OWNERS
  - name: metrics
    owners:
    - https://raw.githubusercontent.com/kubernetes/kubernetes/master/staging/src/k8s.io/metrics/OWNERS
    - https://raw.githubusercontent.com/kubernetes/metrics/master/OWNERS
  - name: metrics-server
    owners:
    - https://raw.githubusercontent.com/kubernetes-sigs/metrics-server/master/OWNERS
  - name: mutating-trace-admission-controller
    owners:
    - https://raw.githubusercontent.com/kubernetes-sigs/mutating-trace-admission-controller/master/OWNERS
- dir: sig-multicluster
  name: Multicluster
  mission_statement: >
    A Special Interest Group focused on solving common challenges related to the management
    of multiple Kubernetes clusters, and applications that exist therein. The SIG
    will be responsible for designing, discussing, implementing and maintaining API’s,
    tools and documentation related to multi-cluster administration and application
    management. This includes not only active automated approaches such as Cluster
    Federation, but also those that employ batch workflow-style continuous deployment
    systems like Spinnaker and others.  Standalone building blocks for these and other
    similar systems (for example a cluster registry), and proposed changes to kubernetes
    core where appropriate will also be in scope.

  charter_link: charter.md
  label: multicluster
  leadership:
    chairs:
    - github: jeremyot
      name: Jeremy Olmsted-Thompson
      company: Google
    - github: pmorie
      name: Paul Morie
      company: Red Hat
    emeritus_leads:
    - github: quinton-hoole
      name: Quinton Hoole
  meetings:
  - description: Regular SIG Meeting
    day: Tuesday
    time: "9:30"
    tz: PT (Pacific Time)
    frequency: weekly
    url: https://zoom.us/my/k8s.mc
    archive_url: https://tinyurl.com/sig-multicluster-notes
    recordings_url: https://www.youtube.com/playlist?list=PL69nYSiGNLP0HqgyqTby6HlDEz7i1mb0-
  contact:
    slack: sig-multicluster
    mailing_list: https://groups.google.com/forum/#!forum/kubernetes-sig-multicluster
    teams:
    - name: sig-multicluster-api-reviews
      description: API Changes and Reviews
    - name: sig-multicluster-bugs
      description: Bug Triage and Troubleshooting
    - name: sig-multicluster-feature-requests
      description: Feature Requests
    - name: sig-multicluster-misc
      description: General Discussion
    - name: sig-multicluster-pr-reviews
      description: PR Reviews
    - name: sig-multicluster-test-failures
      description: Test Failures and Triage
    - name: sig-mutlicluster-proposals
      description: Design Proposals
  subprojects:
  - name: Kubefed
    owners:
    - https://raw.githubusercontent.com/kubernetes-sigs/kubefed/master/OWNERS
  - name: cluster-registry
    owners:
    - https://raw.githubusercontent.com/kubernetes/cluster-registry/master/OWNERS
  - name: federation-v1
    owners:
    - https://raw.githubusercontent.com/kubernetes/federation/master/OWNERS
  - name: kubemci
    owners:
    - https://raw.githubusercontent.com/GoogleCloudPlatform/k8s-multicluster-ingress/master/OWNERS
  - name: mcs-api
    owners:
    - https://raw.githubusercontent.com/kubernetes-sigs/mcs-api/master/OWNERS
- dir: sig-network
  name: Network
  mission_statement: >
    Covers networking in Kubernetes.

  charter_link: charter.md
  label: network
  leadership:
    chairs:
    - github: caseydavenport
      name: Casey Davenport
      company: Tigera
    - github: dcbw
      name: Dan Williams
      company: Red Hat
    - github: thockin
      name: Tim Hockin
      company: Google
  meetings:
  - description: Network Policy API Meeting
    day: Monday
    time: "13:00"
    tz: PT (Pacific Time)
    frequency: weekly
    url: https://zoom.us/j/96264742248
    archive_url: https://docs.google.com/document/d/1AtWQy2fNa4qXRag9cCp5_HsefD7bxKe3ea2RPn8jnSs
  - description: SIG Network Meeting
    day: Thursday
    time: "14:00"
    tz: PT (Pacific Time)
    frequency: biweekly
    url: https://zoom.us/j/361123509
    archive_url: https://docs.google.com/document/d/1_w77-zG_Xj0zYvEMfQZTQ-wPP4kXkpGD8smVtW_qqWM/edit
    recordings_url: https://www.youtube.com/watch?v=phCA5-vWkVM&list=PL69nYSiGNLP2E8vmnqo5MwPOY25sDWIxb
  - description: Service APIs Meeting (APAC Friendly Time)
    day: Thursday
    time: "16:30"
    tz: PT (Pacific Time)
    frequency: biweekly
    url: https://zoom.us/j/441530404
    archive_url: https://docs.google.com/document/d/1eg-YjOHaQ7UD28htdNxBR3zufebozXKyI28cl2E11tU/edit
  - description: Service APIs Meeting (EMEA Friendly Time)
    day: Thursday
    time: "10:30"
    tz: PT (Pacific Time)
    frequency: biweekly
    url: https://zoom.us/j/140577552
    archive_url: https://docs.google.com/document/d/1eg-YjOHaQ7UD28htdNxBR3zufebozXKyI28cl2E11tU/edit
  - description: Service APIs Office Hours
    day: Wednesday
    time: "15:00"
    tz: PT (Pacific Time)
    frequency: weekly
    url: https://zoom.us/j/289465529
    archive_url: https://docs.google.com/document/d/1eg-YjOHaQ7UD28htdNxBR3zufebozXKyI28cl2E11tU/edit
  contact:
    slack: sig-network
    mailing_list: https://groups.google.com/forum/#!forum/kubernetes-sig-network
    teams:
    - name: sig-network-api-reviews
      description: API Changes and Reviews
    - name: sig-network-bugs
      description: Bug Triage and Troubleshooting
    - name: sig-network-feature-requests
      description: Feature Requests
    - name: sig-network-misc
      description: General Discussion
    - name: sig-network-pr-reviews
      description: PR Reviews
    - name: sig-network-proposals
      description: Design Proposals
    - name: sig-network-test-failures
      description: Test Failures and Triage
  subprojects:
  - name: cluster-proportional-autoscaler
    owners:
    - https://raw.githubusercontent.com/kubernetes-sigs/cluster-proportional-autoscaler/master/OWNERS
  - name: cluster-proportional-vertical-autoscaler
    owners:
    - https://raw.githubusercontent.com/kubernetes-sigs/cluster-proportional-vertical-autoscaler/master/OWNERS
  - name: external-dns
    contact:
      slack: external-dns
    owners:
    - https://raw.githubusercontent.com/kubernetes-sigs/external-dns/master/OWNERS
  - name: ingress
    owners:
    - https://raw.githubusercontent.com/kubernetes-sigs/ingress-controller-conformance/master/OWNERS
    - https://raw.githubusercontent.com/kubernetes/ingress-gce/master/OWNERS
    - https://raw.githubusercontent.com/kubernetes/ingress-nginx/master/OWNERS
  - name: iptables-wrappers
    owners:
    - https://raw.githubusercontent.com/kubernetes-sigs/iptables-wrappers/master/OWNERS
  - name: kube-dns
    owners:
    - https://raw.githubusercontent.com/kubernetes/dns/master/OWNERS
  - name: network-policy
    owners:
    - https://raw.githubusercontent.com/kubernetes/api/master/networking/OWNERS
  - name: pod-networking
    owners:
    - https://raw.githubusercontent.com/kubernetes-sigs/ip-masq-agent/master/OWNERS
    - https://raw.githubusercontent.com/kubernetes/kubernetes/master/pkg/kubelet/network/OWNERS
  - name: service-apis
    contact:
      slack: sig-network-service-apis
    owners:
    - https://raw.githubusercontent.com/kubernetes-sigs/service-apis/master/OWNERS
    - https://raw.githubusercontent.com/kubernetes/kubernetes/master/pkg/controller/endpoint/OWNERS
    - https://raw.githubusercontent.com/kubernetes/kubernetes/master/pkg/controller/service/OWNERS
    - https://raw.githubusercontent.com/kubernetes/kubernetes/master/pkg/proxy/OWNERS
- dir: sig-node
  name: Node
  mission_statement: >
    SIG Node is responsible for the components that support the controlled interactions
    between pods and host resources.

  charter_link: charter.md
  label: node
  leadership:
    chairs:
    - github: dchen1107
      name: Dawn Chen
      company: Google
    - github: derekwaynecarr
      name: Derek Carr
      company: Red Hat
  meetings:
  - description: Regular SIG Meeting
    day: Tuesday
    time: "10:00"
    tz: PT (Pacific Time)
    frequency: weekly
    url: https://zoom.us/j/4799874685
    archive_url: https://docs.google.com/document/d/1Ne57gvidMEWXR70OxxnRkYquAoMpt56o75oZtg-OeBg/edit?usp=sharing
    recordings_url: https://www.youtube.com/watch?v=FbKOI9-x9hI&list=PL69nYSiGNLP1wJPj5DYWXjiArF-MJ5fNG
  contact:
    slack: sig-node
    mailing_list: https://groups.google.com/forum/#!forum/kubernetes-sig-node
    teams:
    - name: sig-node-api-reviews
      description: API Changes and Reviews
    - name: sig-node-bugs
      description: Bug Triage and Troubleshooting
    - name: sig-node-feature-requests
      description: Feature Requests
    - name: sig-node-pr-reviews
      description: PR Reviews
    - name: sig-node-proposals
      description: Design Proposals
    - name: sig-node-test-failures
      description: Test Failures and Triage
  subprojects:
  - name: cri-api
    owners:
    - https://raw.githubusercontent.com/kubernetes/cri-api/master/OWNERS
  - name: cri-tools
    owners:
    - https://raw.githubusercontent.com/kubernetes-sigs/cri-tools/master/OWNERS
  - name: frakti
    owners:
    - https://raw.githubusercontent.com/kubernetes/frakti/master/OWNERS
  - name: kubelet
    owners:
    - https://raw.githubusercontent.com/kubernetes/kubernetes/master/cmd/kubelet/OWNERS
    - https://raw.githubusercontent.com/kubernetes/kubernetes/master/pkg/kubelet/OWNERS
  - name: node-api
    owners:
    - https://raw.githubusercontent.com/kubernetes/kubernetes/master/staging/src/k8s.io/node-api/OWNERS
    - https://raw.githubusercontent.com/kubernetes/node-api/master/OWNERS
  - name: node-feature-discovery
    owners:
    - https://raw.githubusercontent.com/kubernetes-sigs/node-feature-discovery-operator/master/OWNERS
    - https://raw.githubusercontent.com/kubernetes-sigs/node-feature-discovery/master/OWNERS
  - name: node-problem-detector
    contact:
      slack: node-problem-detector
    owners:
    - https://raw.githubusercontent.com/kubernetes/node-problem-detector/master/OWNERS
  - name: seccomp-operator
    contact:
      slack: seccomp-operator
    owners:
    - https://raw.githubusercontent.com/kubernetes-sigs/seccomp-operator/master/OWNERS
- dir: sig-release
  name: Release
  mission_statement: >
    Ensure quality Kubernetes releases

  charter_link: charter.md
  label: release
  leadership:
    chairs:
    - github: justaugustus
      name: Stephen Augustus
      company: VMware
    - github: tpepper
      name: Tim Pepper
      company: VMware
    tech_leads:
    - github: alejandrox1
      name: Jorge Alarcon Ochoa
      company: Searchable AI
    - github: saschagrunert
      name: Sascha Grunert
      company: SUSE
    emeritus_leads:
    - github: calebamiles
      name: Caleb Miles
    - github: jdumars
      name: Jaice Singer DuMars
  meetings:
  - description: Regular SIG Meeting
    day: Tuesday
    time: "14:30"
    tz: UTC
    frequency: biweekly
    url: https://zoom.us/j/327142148
    archive_url: https://bit.ly/k8s-sig-release-meeting
    recordings_url: https://bit.ly/k8s-sig-release-videos
  contact:
    slack: sig-release
    mailing_list: https://groups.google.com/forum/#!forum/kubernetes-sig-release
    teams:
    - name: kubernetes-milestone-maintainers
      description: Milestone Maintainers
    - name: release-managers
      description: Release Managers
    - name: sig-release
      description: SIG Release Members
    - name: sig-release-admins
      description: Admins for SIG Release repositories
  subprojects:
  - name: Licensing
    description: |
      The Licensing subproject is responsible for analyzing/reporting/remediating licensing concerns within the Kubernetes project orgs.
    owners:
    - https://raw.githubusercontent.com/kubernetes/sig-release/master/licensing/OWNERS
  - name: Release Engineering
    description: |
      The Release Engineering subproject is responsible for the [process/procedures](https://github.com/kubernetes/sig-release/tree/master/release-engineering) and [tools](https://github.com/kubernetes/release) used to create/maintain Kubernetes release artifacts.
    contact:
      slack: release-management
    owners:
    - https://raw.githubusercontent.com/kubernetes-sigs/downloadkubernetes/master/OWNERS
    - https://raw.githubusercontent.com/kubernetes-sigs/k8s-container-image-promoter/master/OWNERS
    - https://raw.githubusercontent.com/kubernetes-sigs/mdtoc/master/OWNERS
    - https://raw.githubusercontent.com/kubernetes-sigs/release-notes/master/OWNERS
    - https://raw.githubusercontent.com/kubernetes-sigs/zeitgeist/master/OWNERS
    - https://raw.githubusercontent.com/kubernetes/publishing-bot/master/OWNERS
    - https://raw.githubusercontent.com/kubernetes/release/master/OWNERS
    - https://raw.githubusercontent.com/kubernetes/sig-release/master/release-engineering/OWNERS
    meetings:
    - description: Release Engineering
      day: Tuesday
      time: "14:30"
      tz: UTC
      frequency: biweekly
      url: https://zoom.us/j/240812475
      archive_url: https://bit.ly/k8s-releng-meeting
      recordings_url: https://bit.ly/k8s-sig-release-videos
  - name: Release Team
    description: |
      The Kubernetes Release Team is responsible for the day-to-day work required to successfully create releases of Kubernetes.
    owners:
    - https://raw.githubusercontent.com/kubernetes/sig-release/master/release-team/OWNERS
  - name: SIG Release Process Documentation
    description: |
      Documents and processes related to SIG Release
    owners:
    - https://raw.githubusercontent.com/kubernetes/sig-release/master/OWNERS
  - name: hyperkube
    owners:
    - https://raw.githubusercontent.com/kubernetes/kubernetes/master/build/debian-hyperkube-base/OWNERS
    - https://raw.githubusercontent.com/kubernetes/kubernetes/master/cluster/images/hyperkube/OWNERS
    - https://raw.githubusercontent.com/kubernetes/kubernetes/master/cmd/hyperkube/OWNERS
  - name: kubernetes/repo-infra
    description: |
      Creates and maintains tools and templates for Kubernetes org repositories.
      Includes bazel tooling for managing dependencies for kubernetes/kubernetes
      and kubernetes/test-infra.
    owners:
    - https://raw.githubusercontent.com/kubernetes/repo-infra/master/OWNERS
- dir: sig-scalability
  name: Scalability
  mission_statement: >
    SIG Scalability is responsible for defining and driving scalability goals for
    Kubernetes. We also coordinate and contribute to general system-wide scalability
    and performance improvements (not falling into the charter of other individual
    SIGs) by driving large architectural changes and finding bottlenecks, as well
    as provide guidance and consultations about any scalability and performance related
    aspects of Kubernetes. <br/> We are actively working on finding and removing various
    scalability bottlenecks which should lead us towards pushing system's scalability
    higher. This may include going beyond 5k nodes in the future - although that's
    not our priority as of now, this is very deeply in our area of interest and we
    are happy to guide and collaborate on any efforts towards that goal as long as
    they are not sacrificing on overall Kubernetes architecture (by making it non-maintainable,
    non-understandable, etc.).

  charter_link: charter.md
  label: scalability
  leadership:
    chairs:
    - github: mm4tt
      name: Matt Matejczyk
      company: Google
    - github: shyamjvs
      name: Shyam Jeedigunta
      company: AWS
    tech_leads:
    - github: wojtek-t
      name: Wojciech Tyczynski
      company: Google
  meetings:
  - description: Regular SIG Meeting
    day: Thursday
    time: "17:30"
    tz: UTC
    frequency: bi-weekly ([upcoming meeting dates](#upcoming-meeting-dates))
    url: https://zoom.us/j/94252896018?pwd=cTlMMlBoTHZqUEdjRm9VY2NWNUg5dz09
    archive_url: https://docs.google.com/a/bobsplanet.com/document/d/1hEpf25qifVWztaeZPFmjNiJvPo-5JX1z0LSvvVY5G2g/edit?usp=drive_web
    recordings_url: https://www.youtube.com/watch?v=NDP1uYyom28&list=PL69nYSiGNLP2X-hzNTqyELU6jYS3p10uL
  contact:
    slack: sig-scalability
    mailing_list: https://groups.google.com/forum/#!forum/kubernetes-sig-scale
    teams:
    - name: sig-scalability-api-reviews
      description: API Changes and Reviews
    - name: sig-scalability-bugs
      description: Bug Triage and Troubleshooting
    - name: sig-scalability-feature-requests
      description: Feature Requests
    - name: sig-scalability-misc
      description: General Discussion
    - name: sig-scalability-pr-reviews
      description: PR Reviews
    - name: sig-scalability-proprosals
      description: Design Proposals
    - name: sig-scalability-test-failures
      description: Test Failures and Triage
  subprojects:
  - name: kubernetes-scalability-and-performance-tests-and-validation
    description: '[Described below](#kubernetes-scalability-and-performance-tests-and-validation)'
    owners:
    - https://raw.githubusercontent.com/kubernetes/community/master/sig-scalability/processes/OWNERS
    - https://raw.githubusercontent.com/kubernetes/kubernetes/master/test/e2e/scalability/OWNERS
  - name: kubernetes-scalability-bottlenecks-detection
    description: '[Described below](#kubernetes-scalability-bottlenecks-detection)'
    owners:
    - https://raw.githubusercontent.com/kubernetes/community/master/sig-scalability/blogs/OWNERS
  - name: kubernetes-scalability-definition
    description: '[Described below](#kubernetes-scalability-definition)'
    owners:
    - https://raw.githubusercontent.com/kubernetes/community/master/sig-scalability/configs-and-limits/OWNERS
    - https://raw.githubusercontent.com/kubernetes/community/master/sig-scalability/slos/OWNERS
  - name: kubernetes-scalability-governance
    description: '[Described below](#kubernetes-scalability-governance)'
    owners:
    - https://raw.githubusercontent.com/kubernetes/community/master/sig-scalability/governance/OWNERS
  - name: kubernetes-scalability-test-frameworks
    description: '[Described below](#kubernetes-scalability-test-frameworks)'
    owners:
    - https://raw.githubusercontent.com/kubernetes/kubernetes/master/cluster/images/kubemark/OWNERS
    - https://raw.githubusercontent.com/kubernetes/kubernetes/master/cmd/kubemark/OWNERS
    - https://raw.githubusercontent.com/kubernetes/kubernetes/master/pkg/kubemark/OWNERS
    - https://raw.githubusercontent.com/kubernetes/kubernetes/master/test/kubemark/OWNERS
    - https://raw.githubusercontent.com/kubernetes/perf-tests/master/OWNERS
    - https://raw.githubusercontent.com/kubernetes/perf-tests/master/clusterloader2/OWNERS
- dir: sig-scheduling
  name: Scheduling
  mission_statement: >
    SIG Scheduling is responsible for the components that make Pod placement decisions.

  charter_link: charter.md
  label: scheduling
  leadership:
    chairs:
    - github: Huang-Wei
      name: Wei Huang
      company: IBM
    - github: ahg-g
      name: Abdullah Gharaibeh
      company: Google
    emeritus_leads:
    - github: bsalamat
      name: Bobby (Babak) Salamat
    - github: k82cn
      name: Klaus Ma
  meetings:
  - description: 10AM PT Meeting
    day: Thursday
    time: "17:00"
    tz: UTC
    frequency: biweekly starting Thursday June 7, 2018
    url: https://zoom.us/j/841218129
    archive_url: https://docs.google.com/document/d/13mwye7nvrmV11q9_Eg77z-1w3X7Q1GTbslpml4J7F3A/edit
    recordings_url: https://www.youtube.com/watch?v=PweKj6SU7UA&list=PL69nYSiGNLP2vwzcCOhxrL3JVBc-eaJWI
  contact:
    slack: sig-scheduling
    mailing_list: https://groups.google.com/forum/#!forum/kubernetes-sig-scheduling
    teams:
    - name: sig-scheduling-api-reviews
      description: API Changes and Reviews
    - name: sig-scheduling-bugs
      description: Bug Triage and Troubleshooting
    - name: sig-scheduling-feature-requests
      description: Feature Requests
    - name: sig-scheduling-misc
      description: General Discussion
    - name: sig-scheduling-pr-reviews
      description: PR Reviews
    - name: sig-scheduling-proposals
      description: Design Proposals
    - name: sig-scheduling-test-failures
      description: Test Failures and Triage
  subprojects:
  - name: cluster-capacity
    owners:
    - https://raw.githubusercontent.com/kubernetes-sigs/cluster-capacity/master/OWNERS
  - name: descheduler
    owners:
    - https://raw.githubusercontent.com/kubernetes-sigs/descheduler/master/OWNERS
  - name: kube-batch
    owners:
    - https://raw.githubusercontent.com/kubernetes-sigs/kube-batch/master/OWNERS
  - name: poseidon
    owners:
    - https://raw.githubusercontent.com/kubernetes-sigs/poseidon/master/OWNERS
  - name: scheduler
    owners:
    - https://raw.githubusercontent.com/kubernetes/kubernetes/master/cmd/kube-scheduler/OWNERS
    - https://raw.githubusercontent.com/kubernetes/kubernetes/master/pkg/scheduler/OWNERS
  - name: scheduler-plugins
    owners:
    - https://raw.githubusercontent.com/kubernetes-sigs/scheduler-plugins/master/OWNERS
- dir: sig-security
  name: Security
  mission_statement: >
<<<<<<< HEAD
    Covers horizontal security initiatives for the Kubernetes project, including 
    regular security audits, the vulnerability management process, cross-cutting 
    security documentation, and security community management.
=======
    Covers horizontal security initiatives for the Kubernetes project, including regular
    security audits, the vulnerability management process, cross-cutting security
    documentation, and security community management.
>>>>>>> acffaa62

  charter_link: charter.md
  label: security
  leadership:
    chairs:
<<<<<<< HEAD
    - github: aasmall
      name: Aaron Small
      company: Invitae
    - github: cji
      name: Craig Ingram
      company: Stripe
    - github: jaybeale
      name: Jay Beale
      company: InGuardians
    - github: joelsmith
      name: Joel Smith
      company: Red Hat
=======
    - github: iancoldwater
      name: Ian Coldwater
      company: Salesforce
    - github: tabbysable
      name: Tabitha Sable
      company: Datadog
>>>>>>> acffaa62
  meetings:
  - description: Regular SIG Meeting
    day: Monday
    time: "12:00"
    tz: PT (Pacific Time)
    frequency: biweekly
    url: https://zoom.us/j/8416212023
    archive_url: https://docs.google.com/document/d/1GgmmNYN88IZ2v2NBiO3gdU8Riomm0upge_XNVxEYXp0/edit?usp=sharing
<<<<<<< HEAD
    recordings_url: tba
=======
    recordings_url: https://www.youtube.com/playlist?list=PL69nYSiGNLP1mXOLAc9ti0oX8s_ookQCi
>>>>>>> acffaa62
  contact:
    slack: sig-security
    mailing_list: https://groups.google.com/forum/#!forum/kubernetes-sig-security
  subprojects:
  - name: community-discussion-groups
<<<<<<< HEAD
    description: "Community Discussion Groups \n"
=======
    description: |
      Community Discussion Groups
>>>>>>> acffaa62
    owners: []
  - name: security-audit
    description: |
      Third Party Security Audit
<<<<<<< HEAD
    owners:
    - https://github.com/kubernetes/community/blob/master/wg-security-audit/OWNERS
=======
    owners: []
>>>>>>> acffaa62
  - name: security-documents
    description: |
      Security Documents and Documentation.
    owners: []
- dir: sig-service-catalog
  name: Service Catalog
  mission_statement: >
    Service Catalog is a Kubernetes extension project that implements the [Open Service
    Broker API](https://www.openservicebrokerapi.org/) (OSBAPI). It allows application
    developers the ability to provision and consume cloud services natively from within
    Kubernetes.

  charter_link: charter.md
  label: service-catalog
  leadership:
    chairs:
    - github: jberkhahn
      name: Jonathan Berkhahn
      company: IBM
    - github: mszostok
      name: Mateusz Szostok
      company: Independent
    emeritus_leads:
    - github: arschles
      name: Aaron Schlesinger
    - github: carolynvs
      name: Carolyn Van Slyck
    - github: duglin
      name: Doug Davis
    - github: jboyd01
      name: Jay Boyd
    - github: kibbles-n-bytes
      name: Michael Kibbe
    - github: pmorie
      name: Paul Morie
    - github: vaikas-google
      name: Ville Aikas
  meetings:
  - description: Regular SIG Meeting
    day: Monday
    time: "13:00"
    tz: PT (Pacific Time)
    frequency: biweekly
    url: https://zoom.us/j/7201225346
    archive_url: https://docs.google.com/document/d/17xlpkoEbPR5M6P5VDzNx17q6-IPFxKyebEekCGYiIKM/edit
    recordings_url: https://www.youtube.com/watch?v=ukPj1sFFkr0&list=PL69nYSiGNLP2k9ZXx9E1MvRSotFDoHUWs
  contact:
    slack: sig-service-catalog
    mailing_list: https://groups.google.com/forum/#!forum/kubernetes-sig-service-catalog
    teams:
    - name: sig-service-catalog-api-reviews
      description: API Changes and Reviews
    - name: sig-service-catalog-bugs
      description: Bug Triage and Troubleshooting
    - name: sig-service-catalog-feature-requests
      description: Feature Requests
    - name: sig-service-catalog-misc
      description: General Discussion
    - name: sig-service-catalog-pr-reviews
      description: PR Reviews
    - name: sig-service-catalog-proposals
      description: Design Proposals
    - name: sig-service-catalog-test-failures
      description: Test Failures and Triage
  subprojects:
  - name: minibroker
    owners:
    - https://raw.githubusercontent.com/kubernetes-sigs/minibroker/master/OWNERS
  - name: service-catalog
    owners:
    - https://raw.githubusercontent.com/kubernetes-sigs/go-open-service-broker-client/master/OWNERS
    - https://raw.githubusercontent.com/kubernetes-sigs/service-catalog/master/OWNERS
- dir: sig-storage
  name: Storage
  mission_statement: >
    SIG Storage is responsible for ensuring that different types of file and block
    storage (whether ephemeral or persistent, local or remote) are available wherever
    a container is scheduled (including provisioning/creating, attaching, mounting,
    unmounting, detaching, and deleting of volumes), storage capacity management (container
    ephemeral storage usage, volume resizing, etc.), influencing scheduling of containers
    based on storage (data gravity, availability, etc.), and generic operations on
    storage (snapshoting, etc.).

  charter_link: charter.md
  label: storage
  leadership:
    chairs:
    - github: saad-ali
      name: Saad Ali
      company: Google
    - github: xing-yang
      name: Xing Yang
      company: VMware
    tech_leads:
    - github: jsafrane
      name: Jan Šafránek
      company: Red Hat
    - github: msau42
      name: Michelle Au
      company: Google
    emeritus_leads:
    - github: childsb
      name: Bradley Childs
  meetings:
  - description: Regular SIG Meeting
    day: Thursday
    time: "9:00"
    tz: PT (Pacific Time)
    frequency: biweekly
    url: https://zoom.us/j/614261834
    archive_url: https://docs.google.com/document/d/1-8KEG8AjAgKznS9NFm3qWqkGyCHmvU6HVl0sk5hwoAE/edit?usp=sharing
    recordings_url: https://www.youtube.com/watch?v=Eh7Qa7KOL8o&list=PL69nYSiGNLP02-BMqJdfFgGxYQ4Nb-2Qq
  contact:
    slack: sig-storage
    mailing_list: https://groups.google.com/forum/#!forum/kubernetes-sig-storage
    teams:
    - name: sig-storage-api-reviews
      description: API Changes and Reviews
    - name: sig-storage-bugs
      description: Bug Triage and Troubleshooting
    - name: sig-storage-feature-requests
      description: Feature Requests
    - name: sig-storage-misc
      description: General Discussion
    - name: sig-storage-pr-reviews
      description: PR Reviews
    - name: sig-storage-proposals
      description: Design Proposals
    - name: sig-storage-test-failures
      description: Test Failures and Triage
  subprojects:
  - name: external-storage
    owners:
    - https://raw.githubusercontent.com/kubernetes-sigs/sig-storage-lib-external-provisioner/master/OWNERS
    - https://raw.githubusercontent.com/kubernetes-sigs/sig-storage-local-static-provisioner/master/OWNERS
  - name: git-sync
    owners:
    - https://raw.githubusercontent.com/kubernetes/git-sync/master/OWNERS
  - name: gluster-provisioner
    owners:
    - https://raw.githubusercontent.com/kubernetes-sigs/gluster-block-external-provisioner/master/OWNERS
    - https://raw.githubusercontent.com/kubernetes-sigs/gluster-file-external-provisioner/master/OWNERS
  - name: kubernetes-cosi
    contact:
      slack: sig-storage-cosi
    owners:
    - https://raw.githubusercontent.com/kubernetes-sigs/container-object-storage-interface-controller/master/OWNERS
    - https://raw.githubusercontent.com/kubernetes-sigs/container-object-storage-interface-csi-adapter/master/OWNERS
    - https://raw.githubusercontent.com/kubernetes-sigs/container-object-storage-interface-provisioner-sidecar/master/OWNERS
    - https://raw.githubusercontent.com/kubernetes-sigs/container-object-storage-interface-spec/master/OWNERS
  - name: kubernetes-csi
    owners:
    - https://raw.githubusercontent.com/kubernetes-csi/cluster-driver-registrar/master/OWNERS
    - https://raw.githubusercontent.com/kubernetes-csi/csi-driver-flex/master/OWNERS
    - https://raw.githubusercontent.com/kubernetes-csi/csi-driver-host-path/master/OWNERS
    - https://raw.githubusercontent.com/kubernetes-csi/csi-driver-image-populator/master/OWNERS
    - https://raw.githubusercontent.com/kubernetes-csi/csi-driver-iscsi/master/OWNERS
    - https://raw.githubusercontent.com/kubernetes-csi/csi-driver-nfs/master/OWNERS
    - https://raw.githubusercontent.com/kubernetes-csi/csi-driver-smb/master/OWNERS
    - https://raw.githubusercontent.com/kubernetes-csi/csi-lib-fc/master/OWNERS
    - https://raw.githubusercontent.com/kubernetes-csi/csi-lib-iscsi/master/OWNERS
    - https://raw.githubusercontent.com/kubernetes-csi/csi-lib-utils/master/OWNERS
    - https://raw.githubusercontent.com/kubernetes-csi/csi-proxy/master/OWNERS
    - https://raw.githubusercontent.com/kubernetes-csi/csi-release-tools/master/OWNERS
    - https://raw.githubusercontent.com/kubernetes-csi/csi-test/master/OWNERS
    - https://raw.githubusercontent.com/kubernetes-csi/docs/master/OWNERS
    - https://raw.githubusercontent.com/kubernetes-csi/driver-registrar/master/OWNERS
    - https://raw.githubusercontent.com/kubernetes-csi/drivers/master/OWNERS
    - https://raw.githubusercontent.com/kubernetes-csi/external-attacher/master/OWNERS
    - https://raw.githubusercontent.com/kubernetes-csi/external-health-monitor/master/OWNERS
    - https://raw.githubusercontent.com/kubernetes-csi/external-provisioner/master/OWNERS
    - https://raw.githubusercontent.com/kubernetes-csi/external-resizer/master/OWNERS
    - https://raw.githubusercontent.com/kubernetes-csi/external-snapshotter/master/OWNERS
    - https://raw.githubusercontent.com/kubernetes-csi/kubernetes-csi.github.io/master/OWNERS
    - https://raw.githubusercontent.com/kubernetes-csi/livenessprobe/master/OWNERS
    - https://raw.githubusercontent.com/kubernetes-csi/node-driver-registrar/master/OWNERS
    - https://raw.githubusercontent.com/kubernetes/csi-api/master/OWNERS
    - https://raw.githubusercontent.com/kubernetes/csi-translation-lib/master/OWNERS
    - https://raw.githubusercontent.com/kubernetes/kubernetes/master/staging/src/k8s.io/csi-api/OWNERS
    - https://raw.githubusercontent.com/kubernetes/kubernetes/master/staging/src/k8s.io/csi-translation-lib/OWNERS
  - name: mount-utils
    owners:
    - https://raw.githubusercontent.com/kubernetes/kubernetes/master/staging/src/k8s.io/mount-utils/OWNERS
  - name: nfs-provisioner
    owners:
    - https://raw.githubusercontent.com/kubernetes-sigs/nfs-ganesha-server-and-external-provisioner/master/OWNERS
    - https://raw.githubusercontent.com/kubernetes-sigs/nfs-subdir-external-provisioner/master/OWNERS
  - name: volumes
    owners:
    - https://raw.githubusercontent.com/kubernetes/kubernetes/master/pkg/volume/OWNERS
- dir: sig-testing
  name: Testing
  mission_statement: >
    Interested in how we can most effectively test Kubernetes. We're interested specifically
    in making it easier for the community to run tests and contribute test results,
    to ensure Kubernetes is stable across a variety of cluster configurations and
    cloud providers.

  charter_link: charter.md
  label: testing
  leadership:
    chairs:
    - github: BenTheElder
      name: Benjamin Elder
      company: Google
    - github: spiffxp
      name: Aaron Crickenberger
      company: Google
    - github: stevekuznetsov
      name: Steve Kuznetsov
      company: Red Hat
    emeritus_leads:
    - github: fejta
      name: Erick Fejta
    - github: timothysc
      name: Timothy St. Clair
  meetings:
  - description: SIG Testing Bi-Weekly Meeting
    day: Tuesday
    time: "10:00"
    tz: PT (Pacific Time)
    frequency: bi-weekly starting Tuesday August 13, 2019
    url: https://zoom.us/j/135450138?pwd=WGJyaVZzekJCWFBTMGJGTXVjUFJaUT09
    archive_url: https://bit.ly/k8s-sig-testing-notes
    recordings_url: https://bit.ly/k8s-sig-testing-videos
  contact:
    slack: sig-testing
    mailing_list: https://groups.google.com/forum/#!forum/kubernetes-sig-testing
    teams:
    - name: sig-testing
      description: General Discussion
    - name: sig-testing-pr-reviews
      description: PR Reviews
  subprojects:
  - name: boskos
    description: |
      Boskos is a resource manager service that handles different kinds of resources and transitions between different states. We use it on the Kubernetes project to manage pools of GCP projects for CI/CD.
    owners:
    - https://raw.githubusercontent.com/kubernetes-sigs/boskos/master/OWNERS
    - https://raw.githubusercontent.com/kubernetes/test-infra/master/boskos/OWNERS
  - name: k8s-gsm-tools
    description: |
      Controllers to sync and rotate kubernetes secrets with google cloud secret manager
    owners:
    - https://raw.githubusercontent.com/kubernetes-sigs/k8s-gsm-tools/master/OWNERS
  - name: kind
    description: |
      Kubernetes IN Docker. Run Kubernetes test clusters on your local machine using Docker containers as nodes.
    contact:
      slack: kind
    owners:
    - https://raw.githubusercontent.com/kubernetes-sigs/kind/master/OWNERS
  - name: kubetest2
    description: |
      Kubetest2 is the framework for launching and running end-to-end tests on kubernetes.
      It is the next significant iteration of kubetest. We will be deprecating kubetest going forward.
    owners:
    - https://raw.githubusercontent.com/kubernetes-sigs/kubetest2/master/OWNERS
    - https://raw.githubusercontent.com/kubernetes/test-infra/master/kubetest/OWNERS
    - https://raw.githubusercontent.com/kubernetes/test-infra/master/kubetest2/OWNERS
  - name: prow
    description: |
      Prow is a CI/CD system based on Kubernetes. See prow.k8s.io to see it in action for the Kubernetes project
    contact:
      slack: prow
    owners:
    - https://raw.githubusercontent.com/kubernetes/test-infra/master/prow/OWNERS
  - name: test-infra
    description: |
      Miscellaneous tools and configuration to run the testing infrastructure for the Kubernetes project
    owners:
    - https://raw.githubusercontent.com/kubernetes/test-infra/master/OWNERS
  - name: testing-commons
    description: |
      The Testing Commons is a subproject within the Kubernetes sig-testing community interested code structure, layout, and execution of common test code used throughout the kubernetes project
    contact:
      slack: testing-commons
    owners:
    - https://raw.githubusercontent.com/kubernetes/kubernetes/master/test/OWNERS
    meetings:
    - description: Testing Commons
      day: Friday
      time: "13:00"
      tz: PT (Pacific Time)
      frequency: bi-weekly
      url: https://zoom.us/j/790505720?pwd=VThEeVJqTnFPY0o1bDFZQk1ZRjJLQT09
      archive_url: https://docs.google.com/document/d/1TOC8vnmlkWw6HRNHoe5xSv5-qv7LelX6XK3UVCHuwb0/edit
- dir: sig-ui
  name: UI
  mission_statement: >
    Covers all things UI related. Efforts are centered around Kubernetes Dashboard:
    a general purpose, web-based UI for Kubernetes clusters. It allows users to manage
    applications running in the cluster and troubleshoot them, as well as manage the
    cluster itself.

  charter_link: charter.md
  label: ui
  leadership:
    chairs:
    - github: floreks
      name: Sebastian Florek
      company: Loodse
    - github: jeefy
      name: Jeffrey Sica
      company: Red Hat
    - github: maciaszczykm
      name: Marcin Maciaszczyk
      company: Loodse
    emeritus_leads:
    - github: danielromlein
      name: Dan Romlein
  meetings:
  - description: Regular SIG Meeting
    day: Thursday
    time: "09:00"
    tz: PT (Pacific Time)
    frequency: bi-weekly
    url: https://groups.google.com/forum/#!forum/kubernetes-sig-ui
    archive_url: https://docs.google.com/document/d/1PwHFvqiShLIq8ZpoXvE3dSUnOv1ts5BTtZ7aATuKd-E/edit?usp=sharing
    recordings_url: https://www.youtube.com/watch?v=r3pL8i3wPhk&list=PL69nYSiGNLP35H5MZbg9OU6pqpfWgtbLm
  contact:
    slack: sig-ui
    mailing_list: https://groups.google.com/forum/#!forum/kubernetes-sig-ui
  subprojects:
  - name: dashboard
    owners:
    - https://raw.githubusercontent.com/kubernetes-sigs/dashboard-metrics-scraper/master/OWNERS
    - https://raw.githubusercontent.com/kubernetes/dashboard/master/OWNERS
- dir: sig-usability
  name: Usability
  mission_statement: >
    The scope of SIG usability is the core end-user usability of the Kubernetes project.
    This covers topics like user experience and accessibility. The goals of the SIG
    are to ensure that the Kubernetes project is maximally usable by users of a variety
    of different backgrounds and abilities. Examples of efforts include internationalization
    and accessibility of documentation.

  charter_link: charter.md
  label: usability
  leadership:
    chairs:
    - github: hpandeycodeit
      name: Himanshu Pandey
      company: VMware
    - github: tashimi
      name: Tasha Drew
      company: VMware
    emeritus_leads:
    - github: Rajakavitha1
      name: Rajakavitha Kodhandapani
    - github: vllry
      name: Vallery Lancey
  meetings:
  - description: Regular SIG Meeting
    day: Tuesday
    time: "9:00"
    tz: PT (Pacific Time)
    frequency: every third week
    url: https://zoom.us/j/3832562240
    archive_url: https://docs.google.com/document/d/1gJHgt8RpH4TvqPuC8NtR31-CMqtTYkHy_loxubHq8lg/
    recordings_url: https://www.youtube.com/playlist?list=PL69nYSiGNLP0eY-U8DVJWHBwKvMDEtOxx
  contact:
    slack: sig-usability
    mailing_list: https://groups.google.com/forum/#!forum/kubernetes-sig-usability
    teams:
    - name: sig-usability-api-reviews
      description: API Changes and Reviews
    - name: sig-usability-bugs
      description: Bug Triage and Troubleshooting
    - name: sig-usability-feature-requests
      description: Feature Requests
    - name: sig-usability-misc
      description: General Discussion
    - name: sig-usability-pr-reviews
      description: PR Reviews
    - name: sig-usability-proposals
      description: Design Proposals
  subprojects:
  - name: sig-usability
    owners:
    - https://raw.githubusercontent.com/kubernetes-sigs/sig-usability/master/OWNERS
- dir: sig-windows
  name: Windows
  mission_statement: >
    Focuses on supporting Windows Node and scheduling Windows containers on Kubernetes.

  charter_link: charter.md
  label: windows
  leadership:
    chairs:
    - github: marosset
      name: Mark Rossetti
      company: Microsoft
    - github: michmike
      name: Michael Michael
      company: VMware
    tech_leads:
    - github: benmoss
      name: Ben Moss
      company: Pivotal
    - github: ddebroy
      name: Deep Debroy
      company: Docker
    emeritus_leads:
    - github: PatrickLang
      name: Patrick Lang
  meetings:
  - description: Regular SIG Meeting
    day: Tuesday
    time: "12:30"
    tz: Eastern Time (ET)
    frequency: weekly
    url: https://zoom.us/j/96892680257?pwd=TVNyMzB4VVMwRGZnUkgzT1dnb2szZz09
    archive_url: https://docs.google.com/document/d/1Tjxzjjuy4SQsFSUVXZbvqVb64hjNAG5CQX8bK7Yda9w/edit#heading=h.kbz22d1yc431
    recordings_url: https://www.youtube.com/playlist?list=PL69nYSiGNLP2OH9InCcNkWNu2bl-gmIU4
  contact:
    slack: sig-windows
    mailing_list: https://groups.google.com/forum/#!forum/kubernetes-sig-windows
    teams:
    - name: sig-windows-bugs
      description: Bug Triage and Troubleshooting
    - name: sig-windows-feature-requests
      description: Feature Requests
    - name: sig-windows-misc
      description: General Discussion
  subprojects:
  - name: windows-gmsa
    owners:
    - https://raw.githubusercontent.com/kubernetes-sigs/windows-gmsa/master/OWNERS
  - name: windows-samples
    owners:
    - https://raw.githubusercontent.com/kubernetes-sigs/sig-windows-samples/master/OWNERS
  - name: windows-testing
    owners:
    - https://raw.githubusercontent.com/kubernetes-sigs/windows-testing/master/OWNERS
  - name: windows-tools
    owners:
    - https://raw.githubusercontent.com/kubernetes-sigs/sig-windows-tools/master/OWNERS
workinggroups:
- dir: wg-api-expression
  name: API Expression
  mission_statement: >
    Enable API authors to better serve API consumers, by improving and documenting
    all aspects of Kubernetes API development.

    [See full Mission Statement](https://docs.google.com/document/d/1XYbQXfge2qKM9psksfC5XZnW8hybtLqL1EcJLU4JwKg).

  stakeholder_sigs:
  - API Machinery
  - Architecture
  label: api-expression
  leadership:
    chairs:
    - github: apelisse
      name: Antoine Pelisse
      company: Google
    - github: kwiesmueller
      name: Kevin Wiesmueller
      company: //SEIBERT/MEDIA GmbH
  meetings:
  - description: Regular WG Meeting
    day: Tuesday
    time: "9:30"
    tz: PT (Pacific Time)
    frequency: biweekly
    url: https://zoom.us/j/94238112084
    archive_url: https://docs.google.com/document/d/1CSpNaicbEqKJoW306qaQEBIkwC1mGIcKl3yiB_C0HZk
    recordings_url: https://www.youtube.com/playlist?list=PL69nYSiGNLP0CU9g6-yb1NgZXGAhMxfFE&jct=9Leh8O_yrRTB0Kcv3rMKZHncZq8POg
  contact:
    slack: wg-api-expression
    mailing_list: https://groups.google.com/forum/#!forum/kubernetes-wg-api-expression
- dir: wg-component-standard
  name: Component Standard
  mission_statement: >
    Develop a standard foundation (philosophy and libraries) for core Kubernetes components
    to build on top of. Areas to standardize include configuration (flags, ComponentConfig
    APIs, ...), status endpoints (healthz, configz, ...), integration points (delegated
    authn/z, ...), and logging. Details are outlined in KEP 0032: https://github.com/kubernetes/enhancements/blob/master/keps/sig-cluster-lifecycle/wgs/0032-create-a-k8s-io-component-repo.md.

  stakeholder_sigs:
  - API Machinery
  - Architecture
  - Cluster Lifecycle
  label: component-standard
  leadership:
    chairs:
    - github: mtaufen
      name: Michael Taufen
      company: Google
    - github: stealthybox
      name: Leigh Capili
      company: Weaveworks
  meetings:
  - description: Regular WG Meeting (please join kubernetes-dev@googlegroups.com or
      kubernetes-wg-component-standard@googlegroups.com to access the notes)
    day: Tuesday
    time: "08:30"
    tz: PT (Pacific Time)
    frequency: weekly
    url: https://zoom.us/j/8027741546
    archive_url: https://docs.google.com/document/d/18TsodX0fqQgViQ7HHUTAhiAwkf6bNhPXH4vNVTI7GwI
  - description: Weekly Mentorship Office Hours - Come ask questions and get help
    day: Tuesday
    time: "10:00"
    tz: PT (Pacific Time)
    frequency: weekly
    url: https://zoom.us/j/8027741546
    archive_url: https://docs.google.com/document/d/1iVBnMAdiTE1Ej_O4P809MCHGVVUkfYmPx6zlSLG0hOg
  contact:
    slack: wg-component-standard
    mailing_list: https://groups.google.com/forum/#!forum/kubernetes-wg-component-standard
    teams:
    - name: wg-component-standard
      description: Component Standard Discussion
- dir: wg-data-protection
  name: Data Protection
  mission_statement: >
    A Working Group dedicated to promoting data protection support in Kubernetes,
    identifying missing functionality and working together to design features to enable
    data protection support. Involves collaboration with multiple SIGs such as Apps
    and Storage.

  charter_link: charter.md
  stakeholder_sigs:
  - Apps
  - Storage
  label: data-protection
  leadership:
    chairs:
    - github: xing-yang
      name: Xing Yang
      company: VMware
    - github: yuxiangqian
      name: Xiangqian Yu
      company: Google
  meetings:
  - description: Regular WG Meeting
    day: Wednesday
    time: "9:00"
    tz: PT (Pacific Time)
    frequency: bi-weekly
    url: https://zoom.us/j/6933410772
    archive_url: https://docs.google.com/document/d/15tLCV3csvjHbKb16DVk-mfUmFry_Rlwo-2uG6KNGsfw/edit
    recordings_url: https://www.youtube.com/playlist?list=PL69nYSiGNLP336DulLgPdlWJ_gzRz1iL5
  contact:
    slack: wg-data-protection
    mailing_list: https://groups.google.com/forum/#!forum/kubernetes-data-protection
- dir: wg-iot-edge
  name: IoT Edge
  mission_statement: >
    A Working Group dedicated to discussing, designing and documenting using Kubernetes
    for developing and deploying IoT and Edge specific applications

  stakeholder_sigs:
  - Multicluster
  - Network
  label: iot-edge
  leadership:
    chairs:
    - github: cantbewong
      name: Steve Wong
      company: VMware
    - github: cindyxing
      name: Cindy Xing
      company: Microsoft
    - github: dejanb
      name: Dejan Bosanac
      company: Red Hat
    emeritus_leads:
    - github: ptone
      name: Preston Holmes
  meetings:
  - description: APAC WG Meeting
    day: Wednesday
    time: "5:00"
    tz: UTC
    frequency: every four weeks
    url: https://zoom.us/j/760932414
    archive_url: https://docs.google.com/document/d/1Yuwy9IO4X6XKq2wLW0pVZn5yHQxlyK7wdYBZBXRWiKI/edit?usp=sharing
  - description: Regular WG Meeting (Pacific Time)
    day: Wednesday
    time: "09:00"
    tz: PT
    frequency: every four weeks
    url: https://zoom.us/j/760932414
    archive_url: https://docs.google.com/document/d/1Yuwy9IO4X6XKq2wLW0pVZn5yHQxlyK7wdYBZBXRWiKI/edit?usp=sharing
  contact:
    slack: wg-iot-edge
    mailing_list: https://groups.google.com/forum/#!forum/kubernetes-wg-iot-edge
- dir: wg-k8s-infra
  name: K8s Infra
  mission_statement: >
    A Working Group dedicated to migrating Kubernetes project infrastructure over
    to the CNCF, and the creation of teams and processes for ongoing maintenance.
    Involves collaboration with multiple SIGs such as Architecture, Contributor Experience,
    Release, and Testing, etc.

  charter_link: charter.md
  stakeholder_sigs:
  - Architecture
  - Contributor Experience
  - Release
  - Testing
  label: k8s-infra
  leadership:
    chairs:
    - github: bartsmykla
      name: Bart Smykla
      company: VMware
    - github: dims
      name: Davanum Srinivas
      company: VMware
    - github: spiffxp
      name: Aaron Crickenberger
      company: Google
  meetings:
  - description: Regular WG Meeting
    day: Wednesday
    time: "8:30"
    tz: PT (Pacific Time)
    frequency: bi-weekly
    url: https://zoom.us/j/8152322659?pwd=UWc3UFdoT0xlMTRQTEZFNzZBSE4rdz09
    archive_url: http://bit.ly/wg-k8s-infra-notes
    recordings_url: http://bit.ly/wg-k8s-infra-playlist
  contact:
    slack: wg-k8s-infra
    mailing_list: https://groups.google.com/forum/#!forum/kubernetes-wg-k8s-infra
- dir: wg-lts
  name: LTS
  mission_statement: >
    Answer the question: Does Kubernetes need a longer support term? If yes, figure
    out what that looks like for Kubernetes and propose this to the rest of the project.
    If no, figure out how to help end users cope with this and propose that to the
    rest of the project. If a proposal is accepted, the working group's mission will
    change to implement it.

    The working group is sponsored by SIG Release, but has the potential to span almost
    all SIGs.  For more background see the [WG formation proposal](https://docs.google.com/presentation/d/1-Z-mUNIs3mUi7AdP1KwoAVNviwKrCoo3lxMb5wzCWbk/edit?usp=sharing).

  charter_link: charter.md
  stakeholder_sigs:
  - API Machinery
  - CLI
  - Node
  label: lts
  leadership:
    chairs:
    - github: imkin
      name: Dhawal Yogesh Bhanusali
      company: VMware
    - github: quinton-hoole
      name: Quinton Hoole
      company: Huawei
    - github: tpepper
      name: Tim Pepper
      company: VMware
    - github: youngnick
      name: Nick Young
      company: VMware
  meetings:
  - description: Regular WG Meeting
    day: Tuesday
    time: "09:00"
    tz: PT (Pacific Time)
    frequency: bi-weekly
    url: https://zoom.us/j/473177294
    archive_url: https://docs.google.com/document/d/1J2CJ-q9WlvCnIVkoEo9tAo19h08kOgUJAS3HxaSMsLA/edit?usp=sharing
  contact:
    slack: wg-lts
    mailing_list: https://groups.google.com/forum/#!forum/kubernetes-wg-lts
- dir: wg-multitenancy
  name: Multitenancy
  mission_statement: >
    Define the models of multitenancy that Kubernetes will support. Discuss and execute
    upon any remaining work that needs to be done to support these models. Create
    conformance tests that will prove that these models can be built and used in production
    environments.

  stakeholder_sigs:
  - API Machinery
  - Auth
  - Network
  - Node
  - Scheduling
  - Storage
  label: multitenancy
  leadership:
    chairs:
    - github: srampal
      name: Sanjeev Rampal
      company: Cisco
    - github: tashimi
      name: Tasha Drew
      company: VMware
    emeritus_leads:
    - github: davidopp
      name: David Oppenheimer
  meetings:
  - description: Regular WG Meeting
    day: Tuesday
    time: "11:00"
    tz: PT (Pacific Time)
    frequency: biweekly
    url: https://zoom.us/my/k8s.sig.auth
    archive_url: https://docs.google.com/document/d/1fj3yzmeU2eU8ZNBCUJG97dk_wC7228-e_MmdcmTNrZY/edit?usp=sharing
    recordings_url: https://www.youtube.com/playlist?list=PL69nYSiGNLP1tBA0W8zEe6UwPsabGQk-j
  contact:
    slack: wg-multitenancy
    mailing_list: https://groups.google.com/forum/#!forum/kubernetes-wg-multitenancy
- dir: wg-naming
  name: Naming
  stakeholder_sigs:
  - Architecture
  - Contributor Experience
  - Docs
  label: naming
  leadership:
    chairs:
    - github: celestehorgan
      name: Celeste Horgan
      company: CNCF
    - github: jdumars
      name: Jaice Singer DuMars
      company: Apple
    - github: justaugustus
      name: Stephen Augustus
      company: VMware
    - github: zacharysarah
      name: Zach Corleissen
      company: Linux Foundation
  meetings:
  - description: Regular WG Meeting
    day: Monday
    time: "10:30"
    tz: PT (Pacific Time)
    frequency: monthly - second Monday of month
    url: https://zoom.us/j/91522666403?pwd=WnRSNlNhNXhDWkR2ZU9ydGpsNWxtZz09
    archive_url: https://bit.ly/k8s-wg-naming-agenda
    recordings_url: https://www.youtube.com/playlist?list=PL69nYSiGNLP3BrAtDHyr8KTUfhBhCG7CD
  contact:
    slack: wg-naming
    mailing_list: https://groups.google.com/forum/#!forum/kubernetes-wg-naming
- dir: wg-policy
  name: Policy
  mission_statement: >
    Provide an overall architecture that describes both the current policy related
    implementations as well as future policy related proposals in Kubernetes. Through
    a collaborative method, we want to present both dev and end user a universal view
    of policy architecture in Kubernetes.

  stakeholder_sigs:
  - Architecture
  - Auth
  - Multicluster
  - Network
  - Node
  - Scheduling
  - Storage
  label: policy
  leadership:
    chairs:
    - github: ericavonb
      name: Erica von Buelow
      company: Red Hat
    - github: hannibalhuang
      name: Howard Huang
      company: Huawei
  meetings:
  - description: Regular WG Meeting
    day: Wednesday
    time: "16:00"
    tz: PT (Pacific Time)
    frequency: weekly
    url: https://zoom.us/j/7375677271
    archive_url: https://docs.google.com/document/d/1ihFfEfgViKlUMbY2NKxaJzBkgHh-Phk5hqKTzK-NEEs/edit?usp=sharing
  contact:
    slack: wg-policy
    mailing_list: https://groups.google.com/forum/#!forum/kubernetes-wg-policy
- dir: wg-security-audit
  name: Security Audit
  mission_statement: >
    Perform a security audit on k8s with a vendor and produce as artifacts a threat
    model and whitepaper outlining everything found during the audit.

  stakeholder_sigs:
  - Auth
  label: security-audit
  leadership:
    chairs:
    - github: aasmall
      name: Aaron Small
      company: Invitae
    - github: cji
      name: Craig Ingram
      company: Stripe
    - github: jaybeale
      name: Jay Beale
      company: InGuardians
    - github: joelsmith
      name: Joel Smith
      company: Red Hat
  meetings:
  - description: Regular WG Meeting
    day: Monday
    time: "12:00"
    tz: PT (Pacific Time)
    frequency: weekly
    url: https://docs.google.com/document/d/1RbC4SBZBlKth7IjYv_NaEpnmLGwMJ0ElpUOmsG-bdRA/edit
  contact:
    slack: wg-security-audit
    mailing_list: https://groups.google.com/forum/#!forum/kubernetes-wg-security-audit
usergroups:
- dir: ug-big-data
  name: Big Data
  mission_statement: >
    Serve as a community resource for advising big data and data science related software
    projects on techniques and best practices for integrating with Kubernetes. Represents
    the concerns of users from big data communities to Kubernetes for the purposes
    of driving new features and other enhancements, based on big data use cases.

  label: big-data
  leadership:
    chairs:
    - github: erikerlandson
      name: Erik Erlandson
      company: Red Hat
    - github: foxish
      name: Anirudh Ramanathan
      company: Rockset
    - github: liyinan926
      name: Yinan Li
      company: Google
  meetings:
  - description: Regular User Group Meeting
    day: Wednesday
    time: "18:00"
    tz: UTC
    frequency: biweekly
    url: https://zoom.us/my/ug.big.data
    archive_url: https://docs.google.com/document/d/1pnF38NF6N5eM8DlK088XUW85Vms4V2uTsGZvSp8MNIA/edit
    recordings_url: https://docs.google.com/document/d/1pnF38NF6N5eM8DlK088XUW85Vms4V2uTsGZvSp8MNIA/edit
  contact:
    slack: ug-big-data
    mailing_list: https://groups.google.com/forum/#!forum/kubernetes-ug-big-data
    teams:
    - name: ug-big-data
      description: General Discussion
- dir: ug-vmware-users
  name: VMware Users
  mission_statement: >
    The VMware User Group facilitates communication among Kubernetes users and contributors
    on topics pertaining to running all conformant forms of Kubernetes on VMware infrastructure.

  label: vmware-users
  leadership:
    chairs:
    - github: cantbewong
      name: Steve Wong
      company: VMware
    - github: mylesagray
      name: Myles Gray
      company: VMware
    tech_leads:
    - github: brysonshepherd
      name: Bryson Shepherd
      company: Walmart
    - github: phenixblue
      name: Joe Searcy
      company: T-Mobile
  meetings:
  - description: Regular User Group Meeting
    day: Thursday
    time: "11:00"
    tz: PT (Pacific Time)
    frequency: monthly
    url: https://docs.google.com/document/d/1ujpqj4hhcIBrSCK2qn6J1r--3QyD96rfDjXTZQ7n7Mw/edit
  contact:
    slack: ug-vmware
    mailing_list: https://groups.google.com/forum/#!forum/kubernetes-ug-vmware
committees:
- dir: committee-code-of-conduct
  name: Code of Conduct
  mission_statement: >
    The Kubernetes Code of Conduct Committee (CoCC) is the body that is responsible
    for enforcing and maintaining the Kubernetes Code of Conduct.

  charter_link: charter.md
  label: code-of-conduct
  leadership:
    chairs:
    - github: AevaOnline
      name: Aeva Black
<<<<<<< HEAD
      company: Microsoft
    - github: celestehorgan
      name: Celeste Horgan
      company: CNCF
    - github: karenhchu
      name: Karen Chu
      company: Microsoft
=======
      company: Microsoft
    - github: celestehorgan
      name: Celeste Horgan
      company: CNCF
    - github: karenhchu
      name: Karen Chu
      company: Microsoft
>>>>>>> acffaa62
    - github: tashimi
      name: Tasha Drew
      company: VMware
    - github: tpepper
      name: Tim Pepper
      company: VMware
    emeritus_leads:
    - github: Bradamant3
      name: Jennifer Rondeau
    - github: carolynvs
      name: Carolyn Van Slyck
    - github: jdumars
      name: Jaice Singer DuMars
    - github: parispittman
      name: Paris Pittman
  meetings: []
  contact:
    private_mailing_list: conduct@kubernetes.io
    teams:
    - name: code-of-conduct-committee
      description: General Discussion
- dir: committee-product-security
  name: Product Security
  mission_statement: >
    The Kubernetes Product Security Committee is the body that is responsible for
    receiving and responding to reports of security issues in Kubernetes products.

  label: product-security
  leadership:
    chairs:
    - github: cjcullen
      name: CJ Cullen
      company: Google
    - github: cji
      name: Craig Ingram
      company: Stripe
    - github: joelsmith
      name: Joel Smith
      company: Red Hat
    - github: lukehinds
      name: Luke Hinds
      company: Red Hat
    - github: micahhausler
      name: Micah Hausler
      company: Amazon
    - github: swamymsft
      name: Swamy Shivaganga Nagaraju
      company: Microsoft
    - github: tallclair
      name: Tim Allclair
      company: Google
  meetings: []
  contact:
    private_mailing_list: security@kubernetes.io
    teams:
    - name: product-security-committee
      description: General Discussion
  subprojects:
  - name: security
    description: Policies and documentation for the Product Security Committee
    owners:
    - https://raw.githubusercontent.com/kubernetes/security/master/OWNERS
- dir: committee-steering
  name: Steering
  mission_statement: >
    The Kubernetes Steering Committee is the governing body of the Kubernetes project,
    providing decision-making and oversight pertaining to the Kubernetes project bylaws,
    sub-organizations, and financial planning. The Steering Committee also defines
    the project values and structure.

  charter_link: https://git.k8s.io/steering/charter.md
  label: steering
  leadership:
    chairs:
    - github: cblecker
      name: Christoph Blecker
      company: Red Hat
    - github: derekwaynecarr
      name: Derek Carr
      company: Red Hat
    - github: dims
      name: Davanum Srinivas
      company: VMware
    - github: lachie83
      name: Lachlan Evenson
      company: Microsoft
    - github: nikhita
      name: Nikhita Raghunath
      company: VMware
    - github: parispittman
      name: Paris Pittman
      company: Apple
    - github: spiffxp
      name: Aaron Crickenberger
      company: Google
  meetings:
  - description: Public Steering Committee Meeting
    day: Monday
    time: "11:00"
    tz: PT (Pacific Time)
    frequency: biweekly
    url: https://bit.ly/k8s-steering-wd
    recordings_url: https://www.youtube.com/watch?v=YAzgJRQxsdc&list=PL69nYSiGNLP1yP1B_nd9-drjoxp0Q14qM
  contact:
    slack: steering-committee
    mailing_list: https://groups.google.com/a/kubernetes.io/forum/#!forum/steering
    private_mailing_list: steering-private@kubernetes.io
    teams:
    - name: steering-committee
      description: General Discussion
  subprojects:
  - name: funding
    description: Funding requests for project infrastructure, events, and consulting
    owners:
    - https://raw.githubusercontent.com/kubernetes/funding/master/OWNERS
  - name: steering
    description: Steering Committee policy and documentation
    owners:
    - https://raw.githubusercontent.com/kubernetes/steering/master/OWNERS<|MERGE_RESOLUTION|>--- conflicted
+++ resolved
@@ -866,63 +866,6 @@
     - github: roberthbailey
       name: Robert Bailey
   meetings:
-<<<<<<< HEAD
-  - description: Cluster API (AWS implementation) office hours
-    day: Monday
-    time: "10:00"
-    tz: PT (Pacific Time)
-    frequency: biweekly
-    url: https://zoom.us/j/423312508
-    archive_url: https://docs.google.com/document/d/1ojR0jooQaHEuz3gGW6DxcZlsws9ZX7jHPC8walm1G3A/edit
-    recordings_url: https://www.youtube.com/playlist?list=PL69nYSiGNLP29D0nYgAGWt1ZFqS9Z7lw4
-  - description: Cluster API Provider Azure office hours
-    day: Thursday
-    time: "08:00"
-    tz: PT (Pacific Time)
-    frequency: bi-weekly
-    url: https://zoom.us/j/566930821
-    archive_url: http://bit.ly/k8s-capz-agenda
-    recordings_url: https://www.youtube.com/playlist?list=PL69nYSiGNLP29D0nYgAGWt1ZFqS9Z7lw4
-  - description: Cluster API Provider DigitalOcean office hours
-    day: Thursday
-    time: "09:00"
-    tz: PT (Pacific Time)
-    frequency: monthly, second Thursday of the month
-    url: https://zoom.us/j/91312171751?pwd=dFRsM3pvV3BKQUM0WXhyd2twZUlnZz09
-    archive_url: http://bit.ly/k8s-capdo-agenda
-    recordings_url: https://www.youtube.com/playlist?list=PL69nYSiGNLP29D0nYgAGWt1ZFqS9Z7lw4
-  - description: Cluster API office hours
-    day: Wednesday
-    time: "10:00"
-    tz: PT (Pacific Time)
-    frequency: weekly
-    url: https://zoom.us/j/861487554
-    archive_url: https://docs.google.com/document/d/1fQNlqsDkvEggWFi51GVxOglL2P1Bvo2JhZlMhm2d-Co/edit
-    recordings_url: https://www.youtube.com/playlist?list=PL69nYSiGNLP29D0nYgAGWt1ZFqS9Z7lw4
-  - description: Cluster Addons meeting
-    day: Tuesday
-    time: "09:00"
-    tz: PT (Pacific Time)
-    frequency: biweekly
-    url: https://zoom.us/j/130096731
-    archive_url: https://docs.google.com/document/d/10_tl_SXcFGb-2109QpcFVrdrfnVEuQ05MBrXtasB0vk/edit
-  - description: Image Builder office hours
-    day: Thursday
-    time: "08:00"
-    tz: PT (Pacific Time)
-    frequency: biweekly
-    url: https://zoom.us/j/807524571
-    archive_url: https://docs.google.com/document/d/1YIOD0Nnid_0h6rKlDxcbfJaoIRNO6mQd9Or5vKRNxaU/edit
-    recordings_url: https://www.youtube.com/playlist?list=PL69nYSiGNLP29D0nYgAGWt1ZFqS9Z7lw4
-  - description: Kubespray Office Hours
-    day: Wednesday
-    time: "08:00"
-    tz: PT (Pacific Time)
-    frequency: biweekly
-    url: https://zoom.us/j/532465189
-    archive_url: https://docs.google.com/document/d/1oDI1rTwla393k6nEMkqz0RU9rUl3J1hov0kQfNcl-4o/edit
-=======
->>>>>>> acffaa62
   - description: Regular SIG Meeting
     day: Tuesday
     time: "09:00"
@@ -938,38 +881,6 @@
     frequency: biweekly
     url: https://zoom.us/j/179916854?pwd=dzRhbjFnRGVQRDVUVHY1a29JV2JxUT09
     archive_url: https://shimo.im/docs/YcoaYlvRmIYcrwnd
-<<<<<<< HEAD
-  - description: etcdadm Office Hours
-    day: Monday
-    time: "09:00"
-    tz: PT (Pacific Time)
-    frequency: biweekly
-    url: https://zoom.us/j/612375927
-    archive_url: https://docs.google.com/document/d/1b_J0oBvi9lL0gsPgTOrCw1Zlx3e7BYEuXnB3d2S15pA/edit
-  - description: kops Office Hours
-    day: Friday
-    time: "09:00"
-    tz: PT (Pacific Time)
-    frequency: biweekly
-    url: https://zoom.us/my/k8ssigaws
-    archive_url: https://docs.google.com/document/d/12QkyL0FkNbWPcLFxxRGSPt_tNPBHbmni3YLY-lHny7E/edit
-  - description: kubeadm Office Hours
-    day: Wednesday
-    time: "09:00"
-    tz: PT (Pacific Time)
-    frequency: biweekly
-    url: https://zoom.us/j/179916854
-    archive_url: https://docs.google.com/document/d/130_kiXjG7graFNSnIAgtMS1G8zPDwpkshgfRYS0nggo/edit
-    recordings_url: https://www.youtube.com/playlist?list=PL69nYSiGNLP29D0nYgAGWt1ZFqS9Z7lw4
-  - description: minikube Office Hours
-    day: Monday
-    time: "11:00"
-    tz: PT (Pacific Time)
-    frequency: biweekly
-    url: https://zoom.us/j/97017029363
-    archive_url: https://docs.google.com/document/d/1jhfmL1gsgN39uCEgz5pW9tnIotFgHhxq2yfMK3KYE4w/edit
-=======
->>>>>>> acffaa62
   contact:
     slack: sig-cluster-lifecycle
     mailing_list: https://groups.google.com/forum/#!forum/kubernetes-sig-cluster-lifecycle
@@ -1027,8 +938,6 @@
   - name: cluster-api-provider-azure
     owners:
     - https://raw.githubusercontent.com/kubernetes-sigs/cluster-api-provider-azure/master/OWNERS
-<<<<<<< HEAD
-=======
     meetings:
     - description: Cluster API Provider Azure office hours
       day: Thursday
@@ -1038,7 +947,6 @@
       url: https://zoom.us/j/566930821?pwd=N2JuRWljc3hGS3ZnVlBLTk42TFlzQT09
       archive_url: http://bit.ly/k8s-capz-agenda
       recordings_url: https://www.youtube.com/playlist?list=PL69nYSiGNLP29D0nYgAGWt1ZFqS9Z7lw4
->>>>>>> acffaa62
   - name: cluster-api-provider-digitalocean
     owners:
     - https://raw.githubusercontent.com/kubernetes-sigs/cluster-api-provider-digitalocean/master/OWNERS
@@ -2064,41 +1972,20 @@
 - dir: sig-security
   name: Security
   mission_statement: >
-<<<<<<< HEAD
-    Covers horizontal security initiatives for the Kubernetes project, including 
-    regular security audits, the vulnerability management process, cross-cutting 
-    security documentation, and security community management.
-=======
     Covers horizontal security initiatives for the Kubernetes project, including regular
     security audits, the vulnerability management process, cross-cutting security
     documentation, and security community management.
->>>>>>> acffaa62
 
   charter_link: charter.md
   label: security
   leadership:
     chairs:
-<<<<<<< HEAD
-    - github: aasmall
-      name: Aaron Small
-      company: Invitae
-    - github: cji
-      name: Craig Ingram
-      company: Stripe
-    - github: jaybeale
-      name: Jay Beale
-      company: InGuardians
-    - github: joelsmith
-      name: Joel Smith
-      company: Red Hat
-=======
     - github: iancoldwater
       name: Ian Coldwater
       company: Salesforce
     - github: tabbysable
       name: Tabitha Sable
       company: Datadog
->>>>>>> acffaa62
   meetings:
   - description: Regular SIG Meeting
     day: Monday
@@ -2107,32 +1994,19 @@
     frequency: biweekly
     url: https://zoom.us/j/8416212023
     archive_url: https://docs.google.com/document/d/1GgmmNYN88IZ2v2NBiO3gdU8Riomm0upge_XNVxEYXp0/edit?usp=sharing
-<<<<<<< HEAD
-    recordings_url: tba
-=======
     recordings_url: https://www.youtube.com/playlist?list=PL69nYSiGNLP1mXOLAc9ti0oX8s_ookQCi
->>>>>>> acffaa62
   contact:
     slack: sig-security
     mailing_list: https://groups.google.com/forum/#!forum/kubernetes-sig-security
   subprojects:
   - name: community-discussion-groups
-<<<<<<< HEAD
-    description: "Community Discussion Groups \n"
-=======
     description: |
       Community Discussion Groups
->>>>>>> acffaa62
     owners: []
   - name: security-audit
     description: |
       Third Party Security Audit
-<<<<<<< HEAD
-    owners:
-    - https://github.com/kubernetes/community/blob/master/wg-security-audit/OWNERS
-=======
     owners: []
->>>>>>> acffaa62
   - name: security-documents
     description: |
       Security Documents and Documentation.
@@ -3025,7 +2899,6 @@
     chairs:
     - github: AevaOnline
       name: Aeva Black
-<<<<<<< HEAD
       company: Microsoft
     - github: celestehorgan
       name: Celeste Horgan
@@ -3033,15 +2906,6 @@
     - github: karenhchu
       name: Karen Chu
       company: Microsoft
-=======
-      company: Microsoft
-    - github: celestehorgan
-      name: Celeste Horgan
-      company: CNCF
-    - github: karenhchu
-      name: Karen Chu
-      company: Microsoft
->>>>>>> acffaa62
     - github: tashimi
       name: Tasha Drew
       company: VMware
